# Interfaces


## C API
The C API of `acados` is an efficient interface to the core functionalities of `acados`.
It provides setters and getters that can be used to interact with the core of `acados` with
negligible computation overhead. In order to learn about the `acados` C API, you
can look at the examples in
[`acados/examples/c/`](https://github.com/acados/acados/tree/master/examples/c).


## acados MATLAB (rapid prototyping)

<<<<<<< HEAD
This interface makes a broad set of `acados` functionalities available from `Matlab` or Octave
for prototyping purpose. As of now, this closely tracks the latest developments in the core of `acados`, e.g.
exact Hessians, adjoint corrections, regularization, etc. However, for the time being, it will not be possible to
generate a self-contained C library that can be deployed on an embedded system. For this purpose
see the `acados emebedded` high-level interface below.
=======
This interface makes a broad set of `acados` functionalities available from Matlab or Octave.
As of now, this closely tracks the latest developments in the core of acados, e.g.
exact Hessians, adjoint corrections, regularization, etc.
>>>>>>> 4ae0f68b

To get started with this interface we recommend the examples in `<acados_root>/examples/acados_matlab_octave/getting_started`.

The problem formulation is stated in [this PDF](https://github.com/acados/acados/tree/master/docs/problem_formulation/problem_formulation_ocp_mex.pdf)

This interface uses the shared libraries created using the make command from the main `acados` folder

```bash
make shared_library
```

To run the examples, navigate into the selected folder, and there run the command
```
export ACADOS_INSTALL_DIR="<acados_root>"
source env.sh # Which can be found in the folder of one of the examples
```

If `ACADOS_INSTALL_DIR` is not specified, it will be assumed that the examples are run from the sub-folders of the current folder (i.e. `acados` main folder is 2 folders up from the current folder).

Afterwards, launch `Matlab` or Octave from the same shell.

If you want to run the examples in a different folder, please close the current shell and open a new one to repeat the procedure: this ensures the correct setting of the environment variables.

<<<<<<< HEAD
For a detailed explanation about the options available from this
interface see: [matlab_interface_spreadsheet](https://docs.google.com/spreadsheets/d/1rVRycLnCyaWJLwnV47u30Vokp7vRu68og3OhlDbSjDU/edit?usp=sharing) (thanks to [@EnricaSo](https://github.com/EnricaSo)).
=======
### acados MATLAB (going embedded)
There is the option to generate embeddable `C` code from Matlab.
The workflow uses the same templates as the Python interface (see below) and the `Tera` renderer.
After creating an acados solver `ocp`, you can use the routine `ocp.generate_c_code` to generate `C` code which can be used for embedded applications.

Note: This part of the MATLAB/Octave interface does not yet support all features of the one mentioned before.

>>>>>>> 4ae0f68b


## acados embedded - Python

`acados_template` is a Python package that can be used to specify optimal control problems from Python and to generate self-contained C code that uses the `acados` solvers to solve them.
In comparison with the `Matlab` interface for rapid prototyping (see above), it supports less features, but it allows the user to generate a self-contained C library
that can be easily deployed on an embedded system.

The framework is based on templated C files which are rendered from Python using the templating engine `Tera`.

The currently supported formulation reads as

```math
\begin{equation}
\begin{aligned}
&\underset{\begin{subarray}{c}
    x(\cdot),\,u(\cdot), \, z(\cdot)
\end{subarray}}{\min}	    &&\int_0^T l(x(\tau), u(\tau), z(\tau), p)\mathrm{d}\tau + m(x(T), z(T), p)\\ 
&\,\,\,\quad \text{s.t.}    &&x(0) - \bar{x}_0 = 0, &&\\
&&&F(x(t), \dot{x}(t), u(t), z(t), p) = 0, &&\quad t \in [0,\,T),\\
&&&\underline{h} \leq h(x(t), u(t), p) \leq \bar{h}, &&\quad t \in [0,\,T),\\
&&&\underline{x} \leq \Pi_{x}x(t) \leq \bar{x}, &&\quad t \in [0,\,T),\\
&&&\underline{u} \leq \Pi_{u}u(t) \leq \bar{u}, &&\quad t \in [0,\,T),\\
&&&\underline{c} \leq Cx(t) + Du(t)\leq \bar{c}, &&\quad t \in [0,\,T), \\
&&& && \\[-1em]
&&&\underline{h}^e \leq h^e(x(T), p) \leq \bar{h}^e, &&\\
&&&\underline{x}^e \leq \Pi_{x}^e x(T) \leq \bar{x}^{e}, &&\\
&&&\underline{c}^e \leq C^e x(T)\leq \bar{c}^e, &&\\
\end{aligned}
\end{equation}
```
```eval_rst
Where:

* :math:`l: \mathbb{R}^{n_x}\times\mathbb{R}^{n_u}\times\mathbb{R}^{n_z} \rightarrow \mathbb{R}` is the Lagrange objective term.
* :math:`m: \mathbb{R}^{n_x}\times\mathbb{R}^{n_z} \rightarrow \mathbb{R}` is the Mayer objective term.

* :math:`F: \mathbb{R}^{n_x}\times\mathbb{R}^{n_x}\times\mathbb{R}^{n_u}\times\mathbb{R}^{n_z}\times\mathbb{R}^{n_p} \rightarrow \mathbb{R}^{n_x+n_z}` describes the (potentially) fully implicit dynamics.

* :math:`h: \mathbb{R}^{n_x}\times\mathbb{R}^{n_u}\times\mathbb{R}^{n_z}\times\mathbb{R}^{n_p} \rightarrow \mathbb{R}^{n_h}` and :math:`h^e: \mathbb{R}^{n_x}\times\mathbb{R}^{n_z}\times\mathbb{R}^{n_p} \rightarrow \mathbb{R}^{n_{h_e}}` are general nonlinear functions.

* :math:`C,\,D,\,C^e,\,\Pi_x,\,\Pi_u,\,\Pi_x^e` are matrices of appropriate dimensions defining the polytopic and box constraints.

The `acados_template` interface makes some limiting assumptions on the problem formulation above, namely:
* :math:`l` must be in linear least-squares form :math:`l = \frac{1}{2}\| V_x x(t) + V_u u(t) + V_z z(t) - y_{\text{ref}}\|_W^2`
* :math:`m` must be in linear least-squares form :math:`m = \frac{1}{2}\| V^e_x x(t) - y_{\text{ref}}^e\|_{W^e}^2`
* Constraints cannot depend on algebraic variables (yet)
```


### Installation
1. Compile and install `acados` by running:
```bash
cd <acados_root>/build
cmake -DACADOS_WITH_QPOASES=ON ..
make install -j4
```

2. Install acados_template Python package by running
```
pip3 install <acados_root>/interfaces/acados_template
```

<<<<<<< HEAD
(Notice that, of course, you might need to use `pip` instead, if you run, for example, from within a Python virtual
environment) You should now be able to import it as a Python module and use it as shown in the examples in `<acados_root>/examples/acados_template/python/<example_name>/generate_c_code.py`
=======
(Notice that, of course, you might need to use `pip` instead, if you run, for example, from within a Python virtual 
environment) You should now be able to import it as a Python module and use it as shown in the examples in `<acados_root>/examples/acados_template/python/<example_name>/generate_c_code.py`.

In order to be able to successfully render C code templates, 
you need to download the `t_renderer` binaries for your platform 
from <https://github.com/acados/tera_renderer/releases/> and 
place them in `<acados_root>/bin` (please strip the version and platform from the binaries (e.g. 
`t_renderer-v0.0.20 -> t_renderer`). Notice that you might need to make `t_renderer` executable. Run
`export ACADOS_SOURCE_DIR=<acados_root>` such that the location of acados will be known to the Python 
package at run time. Additionally, you will have to make sure that the environment variable `LD_LIBRARY_PATH` contains the path to `libacados.so` (default path is `<acados_root/lib>`). Notice that, if you want to run the examples from a location that differs from '<acados_root>/interfaces/acados_template' or you want the generated Makefile to refer to a specific path (e.g. when cross-compiling or compiling from a location different from the one where you generate the C code), you will have to adapt 'ocp.acados_include_path' and 'ocp.acados_lib_path' accordingly in the generating Python code.
>>>>>>> 4ae0f68b

For more information contact `@zanellia`.

### optimal control description
``` eval_rst
.. automodule:: acados_template.casadi_functions
    :members:
    :private-members:
    :undoc-members:
```
``` eval_rst
.. automodule:: acados_template.acados_ocp_nlp
    :members:
    :private-members:
    :exclude-members: acados_ocp2json_layout, cast_ocp_nlp, dict2json_layout, dict2json_layout_rec, check_ra, json2dict_rec

```<|MERGE_RESOLUTION|>--- conflicted
+++ resolved
@@ -11,17 +11,9 @@
 
 ## acados MATLAB (rapid prototyping)
 
-<<<<<<< HEAD
-This interface makes a broad set of `acados` functionalities available from `Matlab` or Octave
-for prototyping purpose. As of now, this closely tracks the latest developments in the core of `acados`, e.g.
-exact Hessians, adjoint corrections, regularization, etc. However, for the time being, it will not be possible to
-generate a self-contained C library that can be deployed on an embedded system. For this purpose
-see the `acados emebedded` high-level interface below.
-=======
 This interface makes a broad set of `acados` functionalities available from Matlab or Octave.
 As of now, this closely tracks the latest developments in the core of acados, e.g.
 exact Hessians, adjoint corrections, regularization, etc.
->>>>>>> 4ae0f68b
 
 To get started with this interface we recommend the examples in `<acados_root>/examples/acados_matlab_octave/getting_started`.
 
@@ -45,10 +37,9 @@
 
 If you want to run the examples in a different folder, please close the current shell and open a new one to repeat the procedure: this ensures the correct setting of the environment variables.
 
-<<<<<<< HEAD
 For a detailed explanation about the options available from this
 interface see: [matlab_interface_spreadsheet](https://docs.google.com/spreadsheets/d/1rVRycLnCyaWJLwnV47u30Vokp7vRu68og3OhlDbSjDU/edit?usp=sharing) (thanks to [@EnricaSo](https://github.com/EnricaSo)).
-=======
+
 ### acados MATLAB (going embedded)
 There is the option to generate embeddable `C` code from Matlab.
 The workflow uses the same templates as the Python interface (see below) and the `Tera` renderer.
@@ -56,13 +47,11 @@
 
 Note: This part of the MATLAB/Octave interface does not yet support all features of the one mentioned before.
 
->>>>>>> 4ae0f68b
-
 
 ## acados embedded - Python
 
-`acados_template` is a Python package that can be used to specify optimal control problems from Python and to generate self-contained C code that uses the `acados` solvers to solve them.
-In comparison with the `Matlab` interface for rapid prototyping (see above), it supports less features, but it allows the user to generate a self-contained C library
+`acados_template` is a Python package that can be used to specify optimal control problems from Python and to generate self-contained C code that uses the acados solvers to solve them.
+In comparison with the MATLAB interface for rapid prototyping (see above), it supports less features, but it allows the user to generate a self-contained C library
 that can be easily deployed on an embedded system.
 
 The framework is based on templated C files which are rendered from Python using the templating engine `Tera`.
@@ -120,21 +109,16 @@
 pip3 install <acados_root>/interfaces/acados_template
 ```
 
-<<<<<<< HEAD
 (Notice that, of course, you might need to use `pip` instead, if you run, for example, from within a Python virtual
-environment) You should now be able to import it as a Python module and use it as shown in the examples in `<acados_root>/examples/acados_template/python/<example_name>/generate_c_code.py`
-=======
-(Notice that, of course, you might need to use `pip` instead, if you run, for example, from within a Python virtual 
 environment) You should now be able to import it as a Python module and use it as shown in the examples in `<acados_root>/examples/acados_template/python/<example_name>/generate_c_code.py`.
 
-In order to be able to successfully render C code templates, 
-you need to download the `t_renderer` binaries for your platform 
-from <https://github.com/acados/tera_renderer/releases/> and 
-place them in `<acados_root>/bin` (please strip the version and platform from the binaries (e.g. 
+In order to be able to successfully render C code templates,
+you need to download the `t_renderer` binaries for your platform
+from <https://github.com/acados/tera_renderer/releases/> and
+place them in `<acados_root>/bin` (please strip the version and platform from the binaries (e.g.
 `t_renderer-v0.0.20 -> t_renderer`). Notice that you might need to make `t_renderer` executable. Run
-`export ACADOS_SOURCE_DIR=<acados_root>` such that the location of acados will be known to the Python 
+`export ACADOS_SOURCE_DIR=<acados_root>` such that the location of acados will be known to the Python
 package at run time. Additionally, you will have to make sure that the environment variable `LD_LIBRARY_PATH` contains the path to `libacados.so` (default path is `<acados_root/lib>`). Notice that, if you want to run the examples from a location that differs from '<acados_root>/interfaces/acados_template' or you want the generated Makefile to refer to a specific path (e.g. when cross-compiling or compiling from a location different from the one where you generate the C code), you will have to adapt 'ocp.acados_include_path' and 'ocp.acados_lib_path' accordingly in the generating Python code.
->>>>>>> 4ae0f68b
 
 For more information contact `@zanellia`.
 
