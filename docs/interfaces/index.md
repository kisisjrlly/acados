# Interfaces


## C API
The C API of acados is an efficient interface to the core functionalities of acados. 
It provides setters and getters that can be used to interact with the core of acados with 
negligible computation overhead. In order to learn about the acados C API, you 
can look at the examples in
[`acados/examples/c/`](https://github.com/acados/acados/tree/master/examples/c). 


## acados MATLAB (rapid prototyping)

This interface makes a broad set of `acados` functionalities available from Matlab or Octave 
for prototyping purpose. As of now, this closely tracks the latest developments in the core of acados, e.g.
exact Hessians, adjoint corrections, regularization, etc. However, for the time being, it will not be possible to 
generate a self-contained C library that can be deployed on an embedded system. For this purpose 
see the `acados emebedded` high-level interface below. 

Some examples for the use of this interface can be found in `<acados_dir>/examples/matlab_mex`

This interface uses the shared libraries created using the make command from the main acados folder

```bash
make acados_c_shared
```

To run the examples, navigate into the selected folder, and there run the command
```
export ACADOS_INSTALL_DIR="<your acados repo dir>"
source env.sh # Which can be found in the folder of one of the examples
```

If `ACADOS_INSTALL_DIR` is not specified, it will be assumed that the examples are run from the sub-folders of the current folder (i.e. acados main folder is 2 folders up from the current folder).

Afterwards, launch Matlab or Octave from the same shell.

If you want to run the examples in a different folder, please close the current shell and open a new one to repeat the procedure: this ensures the correct setting of the environment variables.



## acados embedded - Python


`acados_template` is a Python package that can be used to specify optimal control problems from Python and to generate self-contained C code that uses the acados solvers to solve them.
In comparison with the MATLAB interface for rapid prototyping (see above), it supports less features, but it allows the user to generate a self-contained C library  
that can be easily deployed on an embedded system.

The framework is based on templated C files which are rendered from Python using the templating engine `Jinja2`.

The currently supported formulations reads as

```math
\begin{equation}
\begin{aligned}
&\underset{\begin{subarray}{c}
    x(\cdot),\,u(\cdot), \, z(\cdot)
\end{subarray}}{\min}	    &&\int_0^T l(x(\tau), u(\tau), z(\tau), p)\mathrm{d}\tau + m(x(T), z(T), p)\\ 
&\,\,\,\quad \text{s.t.}    &&x(0) - \bar{x}_0 = 0, &&\\
&&&F(x(t), \dot{x}(t), u(t), z(t), p) = 0, &&\quad t \in [0,\,T),\\
&&&\underline{h} \leq h(x(t), u(t), p) \leq \bar{h}, &&\quad t \in [0,\,T),\\
&&&\underline{x} \leq \Pi_{x}x(t) \leq \bar{x}, &&\quad t \in [0,\,T),\\
&&&\underline{u} \leq \Pi_{u}u(t) \leq \bar{u}, &&\quad t \in [0,\,T),\\
&&&\underline{c} \leq Cx(t) + Du(t)\leq \bar{c}, &&\quad t \in [0,\,T), \\
&&& && \\[-1em]
&&&\underline{h}^e \leq h^e(x(T), p) \leq \bar{h}^e, &&\\
&&&\underline{x}^e \leq \Pi_{x}^e x(T) \leq \bar{x}^{e}, &&\\
&&&\underline{c}^e \leq C^e x(T)\leq \bar{c}^e, &&\\
\end{aligned}
\end{equation}
```
```eval_rst
Where:

* :math:`l: \mathbb{R}^{n_x}\times\mathbb{R}^{n_u}\times\mathbb{R}^{n_z} \rightarrow \mathbb{R}` is the Lagrange objective term.
* :math:`m: \mathbb{R}^{n_x}\times\mathbb{R}^{n_z} \rightarrow \mathbb{R}` is the Mayer objective term.

* :math:`F: \mathbb{R}^{n_x}\times\mathbb{R}^{n_x}\times\mathbb{R}^{n_u}\times\mathbb{R}^{n_z}\times\mathbb{R}^{n_p} \rightarrow \mathbb{R}^{n_x+n_z}` describes the (potentially) fully implicit dynamics.

* :math:`h: \mathbb{R}^{n_x}\times\mathbb{R}^{n_u}\times\mathbb{R}^{n_z}\times\mathbb{R}^{n_p} \rightarrow \mathbb{R}^{n_h}` and :math:`h^e: \mathbb{R}^{n_x}\times\mathbb{R}^{n_z}\times\mathbb{R}^{n_p} \rightarrow \mathbb{R}^{n_{h_e}}` are general nonlinear functions.

* :math:`C,\,D,\,C^e,\,\Pi_x,\,\Pi_u,\,\Pi_x^e` are matrices of appropriate dimensions defining the polytopic and box constraints.

Currently not yet implemented features:

* :math:`l` must be in linear least-squares form :math:`l = \frac{1}{2}\| V_x x(t) + V_u u(t) + V_z z(t) - y_{\text{ref}}\|_W^2`
* :math:`m` must be in linear least-squares form :math:`m = \frac{1}{2}\| V^e_x x(t) - y_{\text{ref}}^e\|_{W^e}^2`
* Constraints cannot depend on algebraic variables (yet)
```

<<<<<<< HEAD
You can check out the examples folder to learn about how to use acados_template.
First of all, you need to compile and install acados without the qpDUNES, HPMPC and OSQP QP solvers running:
=======
You can check out the examples folder to learn about  how to use acados_template.
First of all, you need to compile and install acados with the qpOASES solver running:
>>>>>>> abec2ced
```bash
cd <cmake_build_dir>
cmake -DACADOS_WITH_QPOASES=ON ..
make install
```

Then, you will need to install acados_template Python package by running
```
pip install <acados_repo_root>/interfaces/acados_template
```

You should now be able to import it as a Python module and specify the problem formulation as in `examples/<example_name>/generate_c_code.py`

For more information contact `@zanellia`

### optimal control description
``` eval_rst
.. automodule:: acados_template.casadi_functions
    :members:
    :private-members:
    :undoc-members:
```
``` eval_rst
.. automodule:: acados_template.acados_ocp_nlp
    :members:
    :private-members:
    :exclude-members: acados_ocp2json_layout, cast_ocp_nlp, dict2json_layout, dict2json_layout_rec, check_ra, json2dict_rec

```
## acados embedded - MATLAB
TODO!<|MERGE_RESOLUTION|>--- conflicted
+++ resolved
@@ -88,13 +88,8 @@
 * Constraints cannot depend on algebraic variables (yet)
 ```
 
-<<<<<<< HEAD
-You can check out the examples folder to learn about how to use acados_template.
-First of all, you need to compile and install acados without the qpDUNES, HPMPC and OSQP QP solvers running:
-=======
 You can check out the examples folder to learn about  how to use acados_template.
 First of all, you need to compile and install acados with the qpOASES solver running:
->>>>>>> abec2ced
 ```bash
 cd <cmake_build_dir>
 cmake -DACADOS_WITH_QPOASES=ON ..
