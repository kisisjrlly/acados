--- conflicted
+++ resolved
@@ -60,9 +60,6 @@
     ocp_qp_in *qp_in;
     ocp_qp_out *qp_out;
 
-    printf("ORDER OF BOUNDS IS WRONG UNIT TEST DEACTIVATED\n");
-    exit(1);
-
     int_t SET_BOUNDS = 0;
     int_t SET_INEQUALITIES = 0;
     int_t SET_x0 = 1;
@@ -116,38 +113,28 @@
                                 ", " << constraint << std::endl;
 
                             ocp_qp_condensing_qpoases_args args;
-<<<<<<< HEAD
-                            // args.dummy = 42.0;
-
-                            // TODO(dimitris): also test that qp_in has not changed
-                            return_value = \
-                                ocp_qp_condensing_qpoases(qp_in, qp_out, &args, NULL, NULL);
-                            acados_W = Eigen::Map<VectorXd>(qp_out->x[0], (N+1)*nx + N*nu);
-                            acados_PI = Eigen::Map<VectorXd>(qp_out->pi[0], N*nx);
-=======
                             args.cputime = 100.0;  // maximum cpu time in seconds
                             args.nwsr = 1000;  // maximum number of working set recalculations
                             args.warm_start = 0;  // wam start with dual_sol in memory
 
                             int workspace_size =
-                                ocp_qp_condensing_qpoases_calculate_workspace_size(&qp_in, &args);
+                                ocp_qp_condensing_qpoases_calculate_workspace_size(qp_in, &args);
                             void *work = malloc(workspace_size);
 
                             int memory_size =
-                                ocp_qp_condensing_qpoases_calculate_memory_size(&qp_in, &args);
+                                ocp_qp_condensing_qpoases_calculate_memory_size(qp_in, &args);
                             void *mem = malloc(memory_size);
 
                             ocp_qp_condensing_qpoases_memory memory;
-                            ocp_qp_condensing_qpoases_create_memory(&qp_in, &args, &memory, mem);
+                            ocp_qp_condensing_qpoases_create_memory(qp_in, &args, &memory, mem);
 
                             // TODO(dimitris): also test that qp_in has not changed
                             return_value = \
-                                ocp_qp_condensing_qpoases(&qp_in, &qp_out, &args, &memory, work);
-                            acados_W = Eigen::Map<VectorXd>(qp_out.x[0], (N+1)*nx + N*nu);
-                            acados_PI = Eigen::Map<VectorXd>(qp_out.pi[0], N*nx);
+                                ocp_qp_condensing_qpoases(qp_in, qp_out, &args, &memory, work);
+                            acados_W = Eigen::Map<VectorXd>(qp_out->x[0], (N+1)*nx + N*nu);
+                            acados_PI = Eigen::Map<VectorXd>(qp_out->pi[0], N*nx);
                             free(work);
                             free(mem);
->>>>>>> 4bf63b3a
                             REQUIRE(return_value == 0);
                             REQUIRE(acados_W.isApprox(true_W, TOL_QPOASES));
                             // TODO(dimitris): check multipliers in other solvers too
@@ -170,15 +157,9 @@
 
                             ocp_qp_qpdunes_create_arguments(&args, QPDUNES_DEFAULT_ARGUMENTS);
 
-<<<<<<< HEAD
-                            int_t work_space_size =
+                            int_t workspace_size =
                                 ocp_qp_qpdunes_calculate_workspace_size(qp_in, &args);
-                            work = (void*)malloc(work_space_size);
-=======
-                            int_t workspace_size =
-                                ocp_qp_qpdunes_calculate_workspace_size(&qp_in, &args);
                             work = (void*)malloc(workspace_size);
->>>>>>> 4bf63b3a
 
                             int_t mem_return = ocp_qp_qpdunes_create_memory(qp_in, &args, &mem);
                             REQUIRE(mem_return == 0);
@@ -204,15 +185,9 @@
 
                             args.printLevel = 0;
 
-<<<<<<< HEAD
-                            int_t work_space_size =
+                            int_t workspace_size =
                                 ocp_qp_ooqp_calculate_workspace_size(qp_in, &args);
-                            work = (void*)malloc(work_space_size);
-=======
-                            int_t workspace_size =
-                                ocp_qp_ooqp_calculate_workspace_size(&qp_in, &args);
                             work = (void*)malloc(workspace_size);
->>>>>>> 4bf63b3a
 
                             int_t mem_return = ocp_qp_ooqp_create_memory(qp_in, &args, &mem);
                             REQUIRE(mem_return == 0);
@@ -244,19 +219,11 @@
                             void *workspace = 0;
                             void *mem = 0;
 
-<<<<<<< HEAD
-                            int_t work_space_size = 0;
-                            work_space_size = ocp_qp_hpmpc_calculate_workspace_size(qp_in, &args);
-                            // printf("work_space_size = %i", work_space_size);
-                            v_zeros_align(&workspace, work_space_size);
-                            ocp_qp_hpmpc_create_memory(qp_in, &args, &mem);
-=======
                             int_t workspace_size = 0;
-                            workspace_size = ocp_qp_hpmpc_calculate_workspace_size(&qp_in, &args);
+                            workspace_size = ocp_qp_hpmpc_calculate_workspace_size(qp_in, &args);
                             // printf("workspace_size = %i", workspace_size);
                             v_zeros_align(&workspace, workspace_size);
-                            ocp_qp_hpmpc_create_memory(&qp_in, &args, &mem);
->>>>>>> 4bf63b3a
+                            ocp_qp_hpmpc_create_memory(qp_in, &args, &mem);
 
                             return_value = ocp_qp_hpmpc(qp_in, qp_out, &args, mem, workspace);
 
