--- conflicted
+++ resolved
@@ -60,30 +60,6 @@
   - popd
 
 script:
-<<<<<<< HEAD
-  - set -e
-  - git submodule init
-  - git submodule update
-  - mkdir build
-  - cd build
-  - cmake -D CMAKE_BUILD_TYPE=Test ..
-  - set +e
-  - make
-  - make lint
-  - make unit_tests
-  - make install
-  - pushd test
-  - ./unit_tests
-  - popd
-  - pushd $VIRTUAL_ENV
-  - echo $PYTHONPATH
-  - python3 test_swig.py
-  - popd
-  - cmake -D CMAKE_BUILD_TYPE=Release ..
-  - make
-  - cmake -D CMAKE_BUILD_TYPE=Debug ..
-  - make
-=======
   - cmake -E make_directory build
   - cmake -E chdir build cmake -D CMAKE_BUILD_TYPE=Test ..
   - cmake --build build --clean-first
@@ -95,5 +71,4 @@
   - cmake -E chdir build cmake -D CMAKE_BUILD_TYPE=Debug ..
   - cmake --build build --clean-first
   - pushd experimental/dang/esp32
-  - ./test_all_linux.sh
->>>>>>> 6d4a442c
+  - ./test_all_linux.sh