--- conflicted
+++ resolved
@@ -34,11 +34,7 @@
 %% test of native matlab interface
 clear all
 
-<<<<<<< HEAD
-GENERATE_C_CODE = 1;
-=======
 GENERATE_C_CODE = 0;
->>>>>>> 6a35ac51
 
 model_name = 'ocp_pendulum';
 
