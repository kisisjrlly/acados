/*
 *    This file is part of acados.
 *
 *    acados is free software; you can redistribute it and/or
 *    modify it under the terms of the GNU Lesser General Public
 *    License as published by the Free Software Foundation; either
 *    version 3 of the License, or (at your option) any later version.
 *
 *    acados is distributed in the hope that it will be useful,
 *    but WITHOUT ANY WARRANTY; without even the implied warranty of
 *    MERCHANTABILITY or FITNESS FOR A PARTICULAR PURPOSE.  See the GNU
 *    Lesser General Public License for more details.
 *
 *    You should have received a copy of the GNU Lesser General Public
 *    License along with acados; if not, write to the Free Software Foundation,
 *    Inc., 51 Franklin Street, Fifth Floor, Boston, MA  02110-1301  USA
 *
 */

// external
#include <stdio.h>
#include <stdlib.h>
// acados
#include "acados/ocp_qp/ocp_qp_common.h"
#include "acados/ocp_qp/ocp_qp_common_frontend.h"
#include "acados/ocp_qp/ocp_qp_partial_condensing.h"
#include "acados/ocp_qp/ocp_qp_hpipm.h"
#include "acados/utils/create.h"
#include "acados/utils/timing.h"
#include "acados/utils/types.h"

#include "acados/utils/print.h"

#define ELIMINATE_X0
#define NREP 100

#include "./mass_spring.c"


int main() {
    printf("\n");
    printf("\n");
    printf("\n");
    printf(" acados + partial condensing + hpipm\n");
    printf("\n");
    printf("\n");
    printf("\n");

    /************************************************
    * ocp qp
    ************************************************/

    ocp_qp_in *qp_in = create_ocp_qp_in_mass_spring();

    int N = qp_in->dim->N;
    int *nx = qp_in->dim->nx;
    int *nu = qp_in->dim->nu;
    int *nb = qp_in->dim->nb;
    int *ng = qp_in->dim->ng;

    /************************************************
    * partial condensing arguments/memory
    ************************************************/


    ocp_qp_partial_condensing_args *pcond_args =
        ocp_qp_partial_condensing_create_arguments(qp_in->dim);

    pcond_args->N2 = 4;

    ocp_qp_partial_condensing_memory *pcond_mem =
        ocp_qp_partial_condensing_create_memory(qp_in->dim, pcond_args);

    /************************************************
    * partially condensed ocp qp
    ************************************************/

    ocp_qp_in *pcond_qp_in = create_ocp_qp_in(pcond_args->pcond_dims);

    // print_ocp_qp_dims(qp_in->dim);
    // print_ocp_qp_dims(pcond_qp_in->dim);

    /************************************************
    * ocp qp solution
    ************************************************/

    ocp_qp_out *qp_out = create_ocp_qp_out(qp_in->dim);

    /************************************************
    * partially condensed ocp qp solution
    ************************************************/

    ocp_qp_out *pcond_qp_out = create_ocp_qp_out(pcond_qp_in->dim);

    /************************************************
    * ipm
    ************************************************/

    ocp_qp_hpipm_args *arg = ocp_qp_hpipm_create_arguments(pcond_qp_in->dim);

    arg->hpipm_args->iter_max = 10;

    ocp_qp_hpipm_memory *mem = ocp_qp_hpipm_create_memory(pcond_qp_in->dim, arg);

	int acados_return;  // 0 normal; 1 max iter

    acados_timer timer;
    acados_tic(&timer);

	for (int rep = 0; rep < NREP; rep++) {

        ocp_qp_partial_condensing(qp_in, pcond_qp_in, pcond_args, pcond_mem, NULL);

        acados_return = ocp_qp_hpipm(pcond_qp_in, pcond_qp_out, arg, mem, NULL);

        ocp_qp_partial_expansion(pcond_qp_out, qp_out, pcond_args, pcond_mem, NULL);
	}

    double time = acados_toc(&timer)/NREP;

    /************************************************
    * extract solution
    ************************************************/

    ocp_qp_dims *dims = qp_in->dim;

    colmaj_ocp_qp_out *sol;
    void *memsol = malloc(colmaj_ocp_qp_out_calculate_size(dims));
    assign_colmaj_ocp_qp_out(dims, &sol, memsol);
    convert_ocp_qp_out_to_colmaj(qp_out, sol);

    /************************************************
    * print solution and stats
    ************************************************/

    printf("\nu = \n");
    for (int ii = 0; ii < N; ii++) d_print_mat(1, nu[ii], sol->u[ii], 1);

    printf("\nx = \n");
    for (int ii = 0; ii <= N; ii++) d_print_mat(1, nx[ii], sol->x[ii], 1);

    printf("\npi = \n");
    for (int ii = 0; ii < N; ii++) d_print_mat(1, nx[ii+1], sol->pi[ii], 1);

    printf("\nlam = \n");
    for (int ii = 0; ii <= N; ii++) d_print_mat(1, 2*nb[ii]+2*ng[ii], sol->lam[ii], 1);

    printf("\ninf norm res: %e, %e, %e, %e\n", mem->hpipm_workspace->qp_res[0],
           mem->hpipm_workspace->qp_res[1], mem->hpipm_workspace->qp_res[2],
<<<<<<< HEAD
           mem->hpipm_workspace->qp_res[3], mem->hpipm_workspace->res->res_mu);
=======
           mem->hpipm_workspace->qp_res[3]);
>>>>>>> 7133c83a

    printf("\nSolution time for %d IPM iterations, averaged over %d runs: %5.2e seconds\n\n\n",
        mem->hpipm_workspace->iter, NREP, time);

    /************************************************
    * free memory
    ************************************************/

    free(qp_in);
    free(pcond_qp_in);
    free(qp_out);
    free(pcond_qp_out);
    free(sol);
    free(arg);
    free(pcond_args);
    free(mem);
    free(pcond_mem);
    return 0;
}<|MERGE_RESOLUTION|>--- conflicted
+++ resolved
@@ -147,11 +147,7 @@
 
     printf("\ninf norm res: %e, %e, %e, %e\n", mem->hpipm_workspace->qp_res[0],
            mem->hpipm_workspace->qp_res[1], mem->hpipm_workspace->qp_res[2],
-<<<<<<< HEAD
-           mem->hpipm_workspace->qp_res[3], mem->hpipm_workspace->res->res_mu);
-=======
            mem->hpipm_workspace->qp_res[3]);
->>>>>>> 7133c83a
 
     printf("\nSolution time for %d IPM iterations, averaged over %d runs: %5.2e seconds\n\n\n",
         mem->hpipm_workspace->iter, NREP, time);
