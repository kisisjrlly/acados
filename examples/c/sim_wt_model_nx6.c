--- conflicted
+++ resolved
@@ -141,20 +141,6 @@
 	impl_ode_jac_x_xdot_u.casadi_n_out = &casadi_impl_ode_jac_x_xdot_u_n_out;
 	external_function_param_casadi_create(&impl_ode_jac_x_xdot_u, np);
 
-<<<<<<< HEAD
-
-	int number_sim_solvers = 3;
-=======
-	// impl_ode_jac_x_u
-	external_function_param_casadi impl_ode_jac_x_u;
-	impl_ode_jac_x_u.casadi_fun = &casadi_impl_ode_jac_x_u;
-	impl_ode_jac_x_u.casadi_work = &casadi_impl_ode_jac_x_u_work;
-	impl_ode_jac_x_u.casadi_sparsity_in = &casadi_impl_ode_jac_x_u_sparsity_in;
-	impl_ode_jac_x_u.casadi_sparsity_out = &casadi_impl_ode_jac_x_u_sparsity_out;
-	impl_ode_jac_x_u.casadi_n_in = &casadi_impl_ode_jac_x_u_n_in;
-	impl_ode_jac_x_u.casadi_n_out = &casadi_impl_ode_jac_x_u_n_out;
-	external_function_param_casadi_create(&impl_ode_jac_x_u, np);
-
 	/************************************************
 	* external functions (Generalized Nonlinear Static Feedback (GNSF) model)
 	************************************************/
@@ -211,7 +197,6 @@
 
 
 	int number_sim_solvers = 4;
->>>>>>> 2a9d5a5b
 	int nss;
 	for (nss = 0; nss < number_sim_solvers; nss++)
 	{
@@ -533,21 +518,10 @@
 			printf("S_forw^T * adj_seed = \n");
 			blasfeo_print_exp_tran_dvec(nx+nu, &forw_times_seed, 0);
 
-<<<<<<< HEAD
-      blasfeo_dgemv_t(nx, nx+nu, 1.0, &S_forw_result, 0, 0, &adjoint_seed, 0, 0.0, &forw_times_seed, 0, &forw_times_seed, 0);
-      printf("S_forw^T * adj_seed = \n");
-      blasfeo_print_exp_tran_dvec(nx+nu, &forw_times_seed, 0);
-
-      v_free_align(Sf_mem);
-      v_free_align(seed_mem);
-      v_free_align(check_mem);
-	}
-=======
 			blasfeo_free_dmat(&S_forw_result);
 			blasfeo_free_dvec(&adjoint_seed);
 			blasfeo_free_dvec(&forw_times_seed);			
 		}
->>>>>>> 2a9d5a5b
 
     #if 0
 		printf("\n");
@@ -581,15 +555,11 @@
 	external_function_param_casadi_free(&impl_ode_fun);
 	external_function_param_casadi_free(&impl_ode_fun_jac_x_xdot);
 	external_function_param_casadi_free(&impl_ode_jac_x_xdot_u);
-<<<<<<< HEAD
-=======
-	external_function_param_casadi_free(&impl_ode_jac_x_u);
 	// gnsf functions:
 	external_function_param_casadi_free(&f_lo_fun_jac_x1k1uz);
 	external_function_param_casadi_free(&phi_fun);
 	external_function_param_casadi_free(&phi_fun_jac_y);
 	external_function_param_casadi_free(&phi_jac_y_uhat);
->>>>>>> 2a9d5a5b
 
 	external_function_casadi_free(&get_matrices_fun);
 	printf("\nsuccess!\n\n");
