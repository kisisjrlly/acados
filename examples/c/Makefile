# Author: Gianluca Frison



include ../../Makefile.rule



LIBS =

ifeq ($(ACADOS_WITH_C_INTERFACE), 1)
LIBS += -lacados_c
endif

LIBS += -lacore -lhpipm

ifeq ($(ACADOS_WITH_QPOASES), 1)
LIBS += -lqpOASES_e
endif

ifeq ($(ACADOS_WITH_HPMPC), 1)
LIBS += -lhpmpc
endif

ifeq ($(ACADOS_WITH_QPDUNES), 1)
CCC = $(CXX)
LIBS += -lqpdunes -lqpOASES
else
CCC = $(CC)
endif

ifeq ($(ACADOS_WITH_QORE), 1)
LIBS += -lqore_dense
endif

LIBS += -lblasfeo -lm -lblas -llapack



# Comment this out to enable using gprof
# CFLAGS  += -pg
# LDFLAGS += -pg

EXAMPLES =
<<<<<<< HEAD
EXAMPLES += sim_gnsf_crane
EXAMPLES += sim_gnsf_crane_empty_z
EXAMPLES += sim_irk_crane2
EXAMPLES += sim_wt_model
=======
EXAMPLES += sim_wt_model_nx3
>>>>>>> 91ca0d2f
EXAMPLES += sim_wt_model_nx6
EXAMPLES += sim_crane_example
EXAMPLES += mass_spring_example
#EXAMPLES += mass_spring_pcond_hpipm_split
#EXAMPLES += mass_spring_fcond_hpipm_split
#EXAMPLES += mass_spring_offline_fcond_qpoases_split
EXAMPLES += nonlinear_chain_ocp_nlp
EXAMPLES += sim_crane_no_interface
# EXAMPLES += mass_spring_example_no_interface
EXAMPLES += nonlinear_chain_ocp_nlp_no_interface
EXAMPLES += sim_gnsf2_crane
EXAMPLES += wind_turbine_nmpc

examples: $(EXAMPLES)


RUN_EXAMPLES =
RUN_EXAMPLES += run_sim_wt_model_nx3
RUN_EXAMPLES += run_sim_wt_model_nx6
# RUN_EXAMPLES += run_sim_crane_example
# RUN_EXAMPLES += run_mass_spring_example
#RUN_EXAMPLES += run_mass_spring_pcond_hpipm_split
#RUN_EXAMPLES += run_mass_spring_fcond_hpipm_split
#RUN_EXAMPLES += run_mass_spring_offline_fcond_qpoases_split
# RUN_EXAMPLES += run_nonlinear_chain_ocp_nlp
# RUN_EXAMPLES += run_sim_crane_no_interface
# RUN_EXAMPLES += run_mass_spring_example_no_interface
# RUN_EXAMPLES += run_nonlinear_chain_ocp_nlp_no_interface
RUN_EXAMPLES += run_wind_turbine_nmpc

run_examples: $(RUN_EXAMPLES)



#################################################
# crane model
#################################################

CRANE_OBJS =
CRANE_OBJS += crane_model/ode_model.o
CRANE_OBJS += crane_model/jac_model.o
CRANE_OBJS += crane_model/vde_adj_model.o
CRANE_OBJS += crane_model/vde_forw_model.o
CRANE_OBJS += crane_model/vde_hess_model.o
CRANE_OBJS += crane_model/impl_ode_fun.o
CRANE_OBJS += crane_model/impl_ode_jac_x.o
CRANE_OBJS += crane_model/impl_ode_jac_xdot.o
CRANE_OBJS += crane_model/impl_ode_jac_u.o
CRANE_OBJS += crane_model/impl_ode_fun_jac_x_xdot.o
CRANE_OBJS += crane_model/impl_ode_jac_x_u.o
CRANE_OBJS += crane_model/impl_ode_jac_x_xdot_u.o

sim_crane_no_interface: $(CRANE_OBJS) sim_crane_no_interface.o
	$(CCC) -o sim_crane_no_interface.out sim_crane_no_interface.o  $(CRANE_OBJS) $(LDFLAGS) $(LIBS)
	@echo
	@echo " Example sim_crane_no_interface build complete."
	@echo

sim_erk_crane: $(CRANE_OBJS) sim_erk_crane.o
	$(CCC) -o sim_erk_crane.out sim_erk_crane.o  $(CRANE_OBJS) $(LDFLAGS) $(LIBS)
	@echo
	@echo " Example sim_erk_crane build complete."
	@echo
	

# WT_OBJS =
# WT_OBJS += simple_wt_model/jac_model.o
# WT_OBJS += simple_wt_model/ode_model.o
# WT_OBJS += simple_wt_model/vde_adj_model.o
# WT_OBJS += simple_wt_model/vde_forw_model.o
# WT_OBJS += simple_wt_model/vde_hess_model.o
# WT_OBJS += sim_erk_wt.o

# sim_erk_wt: $(WT_OBJS)
# 	$(CCC) -o sim_erk_wt.out  $(WT_OBJS) $(LDFLAGS) $(LIBS)
# 	@echo
# 	@echo " Example sim_erk_wt build complete."
# 	@echo


CRANE_GNSF_OBJS =
CRANE_GNSF_OBJS += gnsf_crane_model/res_inc_Jff_fun.o
CRANE_GNSF_OBJS += gnsf_crane_model/get_ints_fun.o
CRANE_GNSF_OBJS += gnsf_crane_model/But_KK_ZZ_LO_fun.o
CRANE_GNSF_OBJS += gnsf_crane_model/f_LO_inc_J_x1k1uz_fun.o
CRANE_GNSF_OBJS += gnsf_crane_model/jac_res_ffx1u_fun.o
CRANE_GNSF_OBJS += sim_gnsf_crane.o

sim_gnsf_crane: $(CRANE_GNSF_OBJS)
	$(CCC) -o sim_gnsf_crane.out  $(CRANE_GNSF_OBJS) $(LDFLAGS) $(LIBS)
	@echo
	@echo " Example sim_gnsf_crane build complete."
	@echo


CRANE_GNSF_EZ_OBJS =
CRANE_GNSF_EZ_OBJS += gnsf_crane_model_empty_z/res_inc_Jff_fun.o
CRANE_GNSF_EZ_OBJS += gnsf_crane_model_empty_z/get_ints_fun.o
CRANE_GNSF_EZ_OBJS += gnsf_crane_model_empty_z/But_KK_ZZ_LO_fun.o
CRANE_GNSF_EZ_OBJS += gnsf_crane_model_empty_z/f_LO_inc_J_x1k1uz_fun.o
CRANE_GNSF_EZ_OBJS += gnsf_crane_model_empty_z/jac_res_ffx1u_fun.o
CRANE_GNSF_EZ_OBJS += sim_gnsf_crane.o # TODO oops

sim_gnsf_crane_empty_z: $(CRANE_GNSF_EZ_OBJS)
	$(CCC) -o sim_gnsf_crane_empty_z.out  $(CRANE_GNSF_EZ_OBJS) $(LDFLAGS) $(LIBS)
	@echo
	@echo " Example sim_gnsf_crane_empty_z build complete."
	@echo

CRANE_GNSF2_OBJS =
CRANE_GNSF2_OBJS += gnsf2_crane_model/But_KK_YY_ZZ_LO_fun.o
CRANE_GNSF2_OBJS += gnsf2_crane_model/f_LO_inc_J_x1k1uz_fun.o
CRANE_GNSF2_OBJS += gnsf2_crane_model/get_ints_fun.o
CRANE_GNSF2_OBJS += gnsf2_crane_model/get_matrices_fun.o
CRANE_GNSF2_OBJS += gnsf2_crane_model/Phi_inc_dy_fun.o
CRANE_GNSF2_OBJS += gnsf2_crane_model/jac_Phi_y_fun.o
CRANE_GNSF2_OBJS += sim_gnsf2_crane.o

sim_gnsf2_crane: $(CRANE_GNSF2_OBJS)
	$(CCC) -o sim_gnsf2_crane.out  $(CRANE_GNSF2_OBJS) $(LDFLAGS) $(LIBS) #/opt/openblas/lib/libopenblas.a -pthread -lgfortran -lm
	@echo
	@echo " Example sim_gnsf2_crane build complete."
	@echo


ANOTHER_CRANE_OBJS =
ANOTHER_CRANE_OBJS += crane_model_2/impl_ode.o
ANOTHER_CRANE_OBJS += crane_model_2/impl_jac_x.o
ANOTHER_CRANE_OBJS += crane_model_2/impl_jac_xdot.o
ANOTHER_CRANE_OBJS += crane_model_2/impl_jac_u.o
sim_irk_crane2: $(ANOTHER_CRANE_OBJS) sim_irk_crane2.o
	$(CCC) -o sim_irk_crane2.out  sim_irk_crane2.o $(ANOTHER_CRANE_OBJS) $(LDFLAGS) $(LIBS)
	@echo
	@echo " Example sim_irk_crane2 build complete."
	@echo


BLASFEO_BUG_OBJ =
BLASFEO_BUG_OBJ += blasfeo_bug_minimal_example.o

blasfeo_bug_minimal_example: $(BLASFEO_BUG_OBJ)
	$(CCC) -o blasfeo_bug_minimal_example.out  $(BLASFEO_BUG_OBJ) $(LDFLAGS) $(LIBS)
	@echo
	@echo " Example blasfeo_bug_minimal_example build complete."
	@echo

run_sim_crane_no_interface:
	./sim_crane_no_interface.out

sim_crane_example: $(CRANE_OBJS) sim_crane_example.o
	$(CCC) -o sim_crane_example.out sim_crane_example.o  $(CRANE_OBJS) $(LDFLAGS) $(LIBS)
	@echo
	@echo " Example sim_crane_example build complete."
	@echo

run_sim_crane_example:
	./sim_crane_example.out


run_sim_crane_example:
	./sim_crane_example.out



#################################################
# wind turbine model with 6 states
#################################################

WT_NX6_OBJS =
WT_NX6_OBJS += wt_model_nx6/expl_ode_fun.o
WT_NX6_OBJS += wt_model_nx6/expl_vde_for.o
WT_NX6_OBJS += wt_model_nx6/impl_ode_fun.o
WT_NX6_OBJS += wt_model_nx6/impl_ode_jac_x.o
WT_NX6_OBJS += wt_model_nx6/impl_ode_jac_xdot.o
WT_NX6_OBJS += wt_model_nx6/impl_ode_jac_u.o
WT_NX6_OBJS += wt_model_nx6/impl_ode_fun_jac_x_xdot.o
WT_NX6_OBJS += wt_model_nx6/impl_ode_jac_x_xdot_u.o
WT_NX6_OBJS += wt_model_nx6/impl_ode_jac_x_u.o

sim_wt_model_nx6: $(WT_NX6_OBJS) sim_wt_model_nx6.o
	$(CCC) -o sim_wt_model_nx6.out sim_wt_model_nx6.o  $(WT_NX6_OBJS) $(LDFLAGS) $(LIBS)
	@echo
	@echo " Example sim_wt_model_nx6 build complete."
	@echo

run_sim_wt_model_nx6:
	./sim_wt_model_nx6.out



WT_NX6P2_OBJS =
WT_NX6P2_OBJS += wt_model_nx6/nx6p2/expl_ode_fun.o
WT_NX6P2_OBJS += wt_model_nx6/nx6p2/expl_vde_for.o
WT_NX6P2_OBJS += wt_model_nx6/nx6p2/impl_ode_fun.o
WT_NX6P2_OBJS += wt_model_nx6/nx6p2/impl_ode_jac_x.o
WT_NX6P2_OBJS += wt_model_nx6/nx6p2/impl_ode_jac_xdot.o
WT_NX6P2_OBJS += wt_model_nx6/nx6p2/impl_ode_jac_u.o
WT_NX6P2_OBJS += wt_model_nx6/nx6p2/impl_ode_fun_jac_x_xdot.o
WT_NX6P2_OBJS += wt_model_nx6/nx6p2/impl_ode_jac_x_xdot_u.o
WT_NX6P2_OBJS += wt_model_nx6/nx6p2/impl_ode_jac_x_u.o

wind_turbine_nmpc: $(WT_NX6P2_OBJS) wind_turbine_nmpc.o
	$(CCC) -o wind_turbine_nmpc.out wind_turbine_nmpc.o  $(WT_NX6P2_OBJS) $(LDFLAGS) $(LIBS)
	@echo
	@echo " Example wind_turbine_nmpc build complete."
	@echo

run_wind_turbine_nmpc:
	./wind_turbine_nmpc.out



#################################################
# wind turbine model with 3 states
#################################################

WT_OBJS =
WT_OBJS += wt_model_nx3/expl_ode_fun.o
WT_OBJS += wt_model_nx3/expl_ode_jac.o
WT_OBJS += wt_model_nx3/expl_vde_for.o
WT_OBJS += wt_model_nx3/expl_vde_adj.o
WT_OBJS += wt_model_nx3/impl_ode_fun.o
WT_OBJS += wt_model_nx3/impl_ode_jac_x.o
WT_OBJS += wt_model_nx3/impl_ode_jac_xdot.o
WT_OBJS += wt_model_nx3/impl_ode_jac_u.o
WT_OBJS += wt_model_nx3/impl_ode_fun_jac_x_xdot.o
WT_OBJS += wt_model_nx3/impl_ode_jac_x_u.o
WT_OBJS += wt_model_nx3/impl_ode_jac_x_xdot_u.o

sim_wt_model_nx3: $(WT_OBJS) sim_wt_model_nx3.o
	$(CCC) -o sim_wt_model_nx3.out sim_wt_model_nx3.o  $(WT_OBJS) $(LDFLAGS) $(LIBS)
	@echo
	@echo " Example sim_wt_model_nx3 build complete."
	@echo

run_sim_wt_model_nx3:
	./sim_wt_model_nx3.out



#################################################
# (linear) mass spring model
#################################################

MASS_SPRING_OBJS =
MASS_SPRING_OBJS += mass_spring_model/mass_spring_qp.o

mass_spring_example_no_interface: $(MASS_SPRING_OBJS) mass_spring_example_no_interface.o
	$(CCC) -o mass_spring_example_no_interface.out $(MASS_SPRING_OBJS) mass_spring_example_no_interface.o $(LDFLAGS) $(LIBS)
	@echo
	@echo " Example mass_spring_example_no_interface build complete."
	@echo

run_mass_spring_example_no_interface:
	./mass_spring_example_no_interface.out



mass_spring_example: $(MASS_SPRING_OBJS) mass_spring_example.o
	$(CCC) -o mass_spring_example.out $(MASS_SPRING_OBJS) mass_spring_example.o $(LDFLAGS) $(LIBS)
	@echo
	@echo " Example mass_spring_example build complete."
	@echo

run_mass_spring_example:
	./mass_spring_example.out



mass_spring_pcond_hpipm_split: mass_spring_pcond_hpipm_split.o
	$(CCC) -o mass_spring_pcond_hpipm_split.out mass_spring_pcond_hpipm_split.o $(LDFLAGS) $(LIBS)
	@echo
	@echo " Example mass_spring_pcond_hpipm_split build complete."
	@echo

run_mass_spring_pcond_hpipm_split:
	./mass_spring_pcond_hpipm_split.out



mass_spring_fcond_hpipm_split: mass_spring_fcond_hpipm_split.o
	$(CCC) -o mass_spring_fcond_hpipm_split.out mass_spring_fcond_hpipm_split.o $(LDFLAGS) $(LIBS)
	@echo
	@echo " Example mass_spring_fcond_hpipm_split build complete."
	@echo

run_mass_spring_fcond_hpipm_split:
	./mass_spring_fcond_hpipm_split.out



mass_spring_offline_fcond_qpoases_split: mass_spring_offline_fcond_qpoases_split.o
	$(CCC) -o mass_spring_offline_fcond_qpoases_split.out mass_spring_offline_fcond_qpoases_split.o $(LDFLAGS) $(LIBS)
	@echo
	@echo " Example mass_spring_offline_fcond_qpoases_split build complete."
	@echo

run_mass_spring_offline_fcond_qpoases_split:
	./mass_spring_offline_fcond_qpoases_split.out



#################################################
# (nonlinear) chain model
#################################################

CHAIN_OBJS =
### explicit ###
# 2 masses
CHAIN_OBJS += chain_model/vde_chain_nm2.o
CHAIN_OBJS += chain_model/jac_chain_nm2.o
CHAIN_OBJS += chain_model/vde_adj_chain_nm2.o
#CHAIN_OBJS += chain_model/vde_hess_chain_nm2.o
CHAIN_OBJS += chain_model/ls_cost_nm2.o
CHAIN_OBJS += chain_model/ls_costN_nm2.o
CHAIN_OBJS += chain_model/casadi_erk4_chain_nm2.o
# 3 masses
CHAIN_OBJS += chain_model/vde_chain_nm3.o
CHAIN_OBJS += chain_model/jac_chain_nm3.o
CHAIN_OBJS += chain_model/vde_adj_chain_nm3.o
#CHAIN_OBJS += chain_model/vde_hess_chain_nm3.o
CHAIN_OBJS += chain_model/ls_cost_nm3.o
CHAIN_OBJS += chain_model/ls_costN_nm3.o
CHAIN_OBJS += chain_model/casadi_erk4_chain_nm3.o
# 4 masses
CHAIN_OBJS += chain_model/vde_chain_nm4.o
CHAIN_OBJS += chain_model/jac_chain_nm4.o
CHAIN_OBJS += chain_model/vde_adj_chain_nm4.o
#CHAIN_OBJS += chain_model/vde_hess_chain_nm4.o
CHAIN_OBJS += chain_model/ls_cost_nm4.o
CHAIN_OBJS += chain_model/ls_costN_nm4.o
CHAIN_OBJS += chain_model/casadi_erk4_chain_nm4.o
# 5 masses
CHAIN_OBJS += chain_model/vde_chain_nm5.o
CHAIN_OBJS += chain_model/jac_chain_nm5.o
CHAIN_OBJS += chain_model/vde_adj_chain_nm5.o
#CHAIN_OBJS += chain_model/vde_hess_chain_nm5.o
CHAIN_OBJS += chain_model/ls_cost_nm5.o
CHAIN_OBJS += chain_model/ls_costN_nm5.o
CHAIN_OBJS += chain_model/casadi_erk4_chain_nm5.o
# 6 masses
CHAIN_OBJS += chain_model/vde_chain_nm6.o
CHAIN_OBJS += chain_model/jac_chain_nm6.o
CHAIN_OBJS += chain_model/vde_adj_chain_nm6.o
#CHAIN_OBJS += chain_model/vde_hess_chain_nm6.o
CHAIN_OBJS += chain_model/ls_cost_nm6.o
CHAIN_OBJS += chain_model/ls_costN_nm6.o
CHAIN_OBJS += chain_model/casadi_erk4_chain_nm6.o
### implicit ###
# 2 masses
CHAIN_OBJS += implicit_chain_model/impl_ode_fun_chain_nm2.o
CHAIN_OBJS += implicit_chain_model/impl_ode_jac_x_chain_nm2.o
CHAIN_OBJS += implicit_chain_model/impl_ode_jac_xdot_chain_nm2.o
CHAIN_OBJS += implicit_chain_model/impl_ode_jac_u_chain_nm2.o
CHAIN_OBJS += implicit_chain_model/impl_ode_fun_jac_x_xdot_chain_nm2.o
CHAIN_OBJS += implicit_chain_model/impl_ode_jac_x_xdot_u_chain_nm2.o
CHAIN_OBJS += implicit_chain_model/impl_ode_jac_x_u_chain_nm2.o
# 3 masses
CHAIN_OBJS += implicit_chain_model/impl_ode_fun_chain_nm3.o
CHAIN_OBJS += implicit_chain_model/impl_ode_jac_x_chain_nm3.o
CHAIN_OBJS += implicit_chain_model/impl_ode_jac_xdot_chain_nm3.o
CHAIN_OBJS += implicit_chain_model/impl_ode_jac_u_chain_nm3.o
CHAIN_OBJS += implicit_chain_model/impl_ode_fun_jac_x_xdot_chain_nm3.o
CHAIN_OBJS += implicit_chain_model/impl_ode_jac_x_xdot_u_chain_nm3.o
CHAIN_OBJS += implicit_chain_model/impl_ode_jac_x_u_chain_nm3.o
# 4 masses
CHAIN_OBJS += implicit_chain_model/impl_ode_fun_chain_nm4.o
CHAIN_OBJS += implicit_chain_model/impl_ode_jac_x_chain_nm4.o
CHAIN_OBJS += implicit_chain_model/impl_ode_jac_xdot_chain_nm4.o
CHAIN_OBJS += implicit_chain_model/impl_ode_jac_u_chain_nm4.o
CHAIN_OBJS += implicit_chain_model/impl_ode_fun_jac_x_xdot_chain_nm4.o
CHAIN_OBJS += implicit_chain_model/impl_ode_jac_x_xdot_u_chain_nm4.o
CHAIN_OBJS += implicit_chain_model/impl_ode_jac_x_u_chain_nm4.o
# 5 masses
CHAIN_OBJS += implicit_chain_model/impl_ode_fun_chain_nm5.o
CHAIN_OBJS += implicit_chain_model/impl_ode_jac_x_chain_nm5.o
CHAIN_OBJS += implicit_chain_model/impl_ode_jac_xdot_chain_nm5.o
CHAIN_OBJS += implicit_chain_model/impl_ode_jac_u_chain_nm5.o
CHAIN_OBJS += implicit_chain_model/impl_ode_fun_jac_x_xdot_chain_nm5.o
CHAIN_OBJS += implicit_chain_model/impl_ode_jac_x_xdot_u_chain_nm5.o
CHAIN_OBJS += implicit_chain_model/impl_ode_jac_x_u_chain_nm5.o
# 6 masses
CHAIN_OBJS += implicit_chain_model/impl_ode_fun_chain_nm6.o
CHAIN_OBJS += implicit_chain_model/impl_ode_jac_x_chain_nm6.o
CHAIN_OBJS += implicit_chain_model/impl_ode_jac_xdot_chain_nm6.o
CHAIN_OBJS += implicit_chain_model/impl_ode_jac_u_chain_nm6.o
CHAIN_OBJS += implicit_chain_model/impl_ode_fun_jac_x_xdot_chain_nm6.o
CHAIN_OBJS += implicit_chain_model/impl_ode_jac_x_xdot_u_chain_nm6.o
CHAIN_OBJS += implicit_chain_model/impl_ode_jac_x_u_chain_nm6.o

nonlinear_chain_ocp_nlp_no_interface: $(CHAIN_OBJS) nonlinear_chain_ocp_nlp_no_interface.o
	$(CCC) -o nonlinear_chain_ocp_nlp_no_interface.out $(CHAIN_OBJS) nonlinear_chain_ocp_nlp_no_interface.o $(LDFLAGS) $(LIBS)
	@echo
	@echo " Example nonlinear_chain_ocp_nlp_no_interface build complete."
	@echo

run_nonlinear_chain_ocp_nlp_no_interface:
	./nonlinear_chain_ocp_nlp_no_interface.out



nonlinear_chain_ocp_nlp: $(CHAIN_OBJS) nonlinear_chain_ocp_nlp.o
	$(CCC) -o nonlinear_chain_ocp_nlp.out $(CHAIN_OBJS) nonlinear_chain_ocp_nlp.o $(LDFLAGS) $(LIBS)
	@echo
	@echo " Example nonlinear_chain_ocp_nlp build complete."
	@echo

run_nonlinear_chain_ocp_nlp:
	./nonlinear_chain_ocp_nlp.out


run_sim_erk_wt:
	./sim_erk_wt.out


#################################################
# clean
#################################################

clean:
	rm -f *.o
	rm -f *.out

clean_models:
	rm -f chain_model/*.o
	rm -f implicit_chain_model/*.o
	rm -f crane/*.o
	rm -f wt_model_nx3/*.o
	rm -f wt_model_nx6/*.o
	rm -f wt_model_nx6/nx6p2/*.o

deep_clean: clean clean_models
<|MERGE_RESOLUTION|>--- conflicted
+++ resolved
@@ -42,14 +42,11 @@
 # LDFLAGS += -pg
 
 EXAMPLES =
-<<<<<<< HEAD
 EXAMPLES += sim_gnsf_crane
 EXAMPLES += sim_gnsf_crane_empty_z
 EXAMPLES += sim_irk_crane2
 EXAMPLES += sim_wt_model
-=======
 EXAMPLES += sim_wt_model_nx3
->>>>>>> 91ca0d2f
 EXAMPLES += sim_wt_model_nx6
 EXAMPLES += sim_crane_example
 EXAMPLES += mass_spring_example
