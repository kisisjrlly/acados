--- conflicted
+++ resolved
@@ -20,22 +20,9 @@
 configure_file(chain_model/chain_model.h.in ${CMAKE_CURRENT_SOURCE_DIR}/chain_model/chain_model.h @ONLY)
 
 # Define sources for models used in the examples
-<<<<<<< HEAD
-set(CHAIN_MODEL_SRC
-    chain_model/chain_model.c
-
-    chain_model/jac_chain_nm2.c
-    chain_model/jac_chain_nm3.c
-    chain_model/jac_chain_nm4.c
-
-    chain_model/vde_chain_nm2.c
-    chain_model/vde_chain_nm3.c
-    chain_model/vde_chain_nm4.c)
-=======
 file(GLOB CHAIN_MODEL_SRC
-    chain_model/vde*.c
-    chain_model/jac*.c)
->>>>>>> 781c61d5
+    chain_model/jac_*
+    chain_model/vde_*)
 
 set(CHEN_MODEL_SRC chen_model/chen_model.c)
 file(GLOB PENDULUM_MODEL_SRC pendulum_model/pendulum_model.c
@@ -72,30 +59,7 @@
         add_test(mass_spring_ooqp_example mass_spring_ooqp_example)
     endif()
 
-<<<<<<< HEAD
     add_executable(nonlinear_chain_ocp_nlp_example nonlinear_chain_ocp_nlp.c ${CHAIN_MODEL_SRC})
-=======
-    add_executable(nonlinear_chain_ocp_nlp_example
-    nonlinear_chain_ocp_nlp.c
-    chain_model/jac_chain_nm2.c
-    chain_model/jac_chain_nm3.c
-    chain_model/jac_chain_nm4.c
-    chain_model/jac_chain_nm5.c
-    chain_model/jac_chain_nm6.c
-    chain_model/jac_chain_nm7.c
-    chain_model/jac_chain_nm8.c
-    chain_model/jac_chain_nm9.c
-
-    chain_model/vde_chain_nm2.c
-    chain_model/vde_chain_nm3.c
-    chain_model/vde_chain_nm4.c
-    chain_model/vde_chain_nm5.c
-    chain_model/vde_chain_nm6.c
-    chain_model/vde_chain_nm7.c
-    chain_model/vde_chain_nm8.c
-    chain_model/vde_chain_nm9.c
-    )
->>>>>>> 781c61d5
     target_link_libraries(nonlinear_chain_ocp_nlp_example acados)
     add_test(nonlinear_chain_ocp_nlp_example nonlinear_chain_ocp_nlp_example)
 
