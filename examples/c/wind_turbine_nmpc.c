--- conflicted
+++ resolved
@@ -224,11 +224,7 @@
 	double M_gen_max = 5.0;
 	// electric power
 	double Pel_min = 0.0;
-<<<<<<< HEAD
-	double Pel_max = 10.0;
-=======
 	double Pel_max = 5.0;
->>>>>>> 253eecea
 
 	/* box constraints */
 
