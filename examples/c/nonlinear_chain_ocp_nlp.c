/*
 *    This file is part of acados.
 *
 *    acados is free software; you can redistribute it and/or
 *    modify it under the terms of the GNU Lesser General Public
 *    License as published by the Free Software Foundation; either
 *    version 3 of the License, or (at your option) any later version.
 *
 *    acados is distributed in the hope that it will be useful,
 *    but WITHOUT ANY WARRANTY; without even the implied warranty of
 *    MERCHANTABILITY or FITNESS FOR A PARTICULAR PURPOSE.  See the GNU
 *    Lesser General Public License for more details.
 *
 *    You should have received a copy of the GNU Lesser General Public
 *    License along with acados; if not, write to the Free Software Foundation,
 *    Inc., 51 Franklin Street, Fifth Floor, Boston, MA  02110-1301  USA
 *
 */

#include <math.h>
#include <stdio.h>
#include <stdlib.h>

// #include <xmmintrin.h>

#include "blasfeo/include/blasfeo_target.h"
#include "blasfeo/include/blasfeo_common.h"
#include "blasfeo/include/blasfeo_d_aux_ext_dep.h"
#include "blasfeo/include/blasfeo_i_aux_ext_dep.h"

<<<<<<< HEAD
#include "acados/ocp_nlp/allocate_ocp_nlp.h"
#include "acados/ocp_nlp/ocp_nlp_gn_sqp.h"
=======
// #include "catch/include/catch.hpp"
#include "acados/ocp_nlp/ocp_nlp_sm_gn.h"
#include "acados/ocp_nlp/ocp_nlp_sqp.h"
>>>>>>> 1124c21e
#include "acados/ocp_qp/ocp_qp_common.h"
#include "acados/ocp_qp/ocp_qp_condensing_qpoases.h"
#include "acados/sim/sim_casadi_wrapper.h"
#include "acados/sim/sim_common.h"
#include "acados/sim/sim_erk_integrator.h"
#include "acados/sim/sim_lifted_irk_integrator.h"
<<<<<<< HEAD
#include "acados/utils/create.h"
=======
#include "acados/utils/casadi_wrapper.h"
>>>>>>> 1124c21e
#include "acados/utils/print.h"
#include "acados/utils/timing.h"
#include "acados/utils/types.h"
#include "examples/c/chain_model/chain_model.h"

#define NN 15
#define TT 3.0
#define Ns 2
#define MAX_SQP_ITERS 20
#define NREP 2

enum sensitivities_scheme {
    EXACT_NEWTON,
    INEXACT_NEWTON,
    INIS,
    FROZEN_INEXACT_NEWTON,
    FROZEN_INIS
};



static void print_problem_info(enum sensitivities_scheme sensitivities_type,
                               const int num_free_masses, const int num_stages)
{
    char scheme_name[MAX_STR_LEN];
    switch (sensitivities_type) {
        case EXACT_NEWTON:
            snprintf(scheme_name, sizeof(scheme_name), "EXACT_NEWTON");
            break;
        case INEXACT_NEWTON:
            snprintf(scheme_name, sizeof(scheme_name), "INEXACT_NEWTON");
            break;
        case INIS:
            snprintf(scheme_name, sizeof(scheme_name), "INIS");
            break;
        case FROZEN_INEXACT_NEWTON:
            snprintf(scheme_name, sizeof(scheme_name), "FROZEN_INEXACT_NEWTON");
            break;
        case FROZEN_INIS:
            snprintf(scheme_name, sizeof(scheme_name), "FROZEN_INIS");
            break;
        default:
            printf("Chose sensitivities type not available");
            exit(1);
    }
    printf("\n----- NUMBER OF FREE MASSES = %d, stages = %d (%s) -----\n",
           num_free_masses, num_stages, scheme_name);
}



static void select_model(const int num_free_masses, sim_in *sim)
{
    switch (num_free_masses)
    {
        case 1:
            sim->vde = &vde_chain_nm2;
            sim->forward_vde_wrapper = &vde_fun;
            sim->jac = &jac_chain_nm2;
            sim->jacobian_wrapper = &jac_fun;
            sim->vde_adj = &vde_hess_chain_nm2;
            sim->adjoint_vde_wrapper = &vde_hess_fun;
            break;
        case 2:
            sim->vde = &vde_chain_nm3;
            sim->forward_vde_wrapper = &vde_fun;
            sim->jac = &jac_chain_nm3;
            sim->jacobian_wrapper = &jac_fun;
            sim->vde_adj = &vde_hess_chain_nm3;
            sim->adjoint_vde_wrapper = &vde_hess_fun;
            break;
        case 3:
            sim->vde = &vde_chain_nm4;
            sim->forward_vde_wrapper = &vde_fun;
            sim->jac = &jac_chain_nm4;
            sim->jacobian_wrapper = &jac_fun;
            sim->vde_adj = &vde_hess_chain_nm4;
            sim->adjoint_vde_wrapper = &vde_hess_fun;
            break;
        default:
            printf("Problem size not available\n");
            exit(1);
            break;
    }
}



void read_initial_state(const int nx, const int num_free_masses, double *x0)
{
    FILE *initial_states_file;
    switch (num_free_masses)
    {
        case 1:
            initial_states_file = fopen(X0_NM2_FILE, "r");
            break;
        case 2:
            initial_states_file = fopen(X0_NM3_FILE, "r");
            break;
        case 3:
            initial_states_file = fopen(X0_NM4_FILE, "r");
            break;
        // case 4:
        //     initial_states_file = fopen(X0_NM5_FILE, "r");
        //     break;
        // case 5:
        //     initial_states_file = fopen(X0_NM6_FILE, "r");
        //     break;
        // case 6:
        //     initial_states_file = fopen(X0_NM7_FILE, "r");
        //     break;
        // case 7:
        //     initial_states_file = fopen(X0_NM8_FILE, "r");
        //     break;
        default:
            initial_states_file = fopen(X0_NM2_FILE, "r");
            break;
    }
    for (int i = 0; i < nx; i++)
        if (!fscanf(initial_states_file, "%lf", &x0[i]))
            break;
    fclose(initial_states_file);
}



void read_final_state(const int nx, const int num_free_masses, double *xN)
{
    FILE *final_state_file;
    switch (num_free_masses) {
        case 1:
            final_state_file = fopen(XN_NM2_FILE, "r");
            break;
        case 2:
            final_state_file = fopen(XN_NM3_FILE, "r");
            break;
        case 3:
            final_state_file = fopen(XN_NM4_FILE, "r");
            break;
        // case 4:
        //     final_state_file = fopen(XN_NM5_FILE, "r");
        //     break;
        // case 5:
        //     final_state_file = fopen(XN_NM6_FILE, "r");
        //     break;
        // case 6:
        //     final_state_file = fopen(XN_NM7_FILE, "r");
        //     break;
        // case 7:
        //     final_state_file = fopen(XN_NM8_FILE, "r");
        //     break;
        default:
            final_state_file = fopen(XN_NM2_FILE, "r");
            break;
    }
    for (int i = 0; i < nx; i++)
        if (!fscanf(final_state_file, "%lf", &xN[i]))
            break;
    fclose(final_state_file);
}



int main() {
    // _MM_SET_EXCEPTION_MASK(_MM_GET_EXCEPTION_MASK() & ~_MM_MASK_INVALID);

    enum sensitivities_scheme scheme = EXACT_NEWTON;
    const int NMF = 3;  // number of free masses
    const int d = 4;  // number of stages in integrator

    print_problem_info(scheme, NMF, d);

    // dimensions
    int NX = 6 * NMF;
    int NU = 3;

    int nx[NN + 1] = {0};
    int nu[NN + 1] = {0};
    int nbx[NN + 1] = {0};
    int nbu[NN + 1] = {0};
    int nc[NN + 1] = {0};
    int ng[NN + 1] = {0};
    int ns[NN+1] = {0};
    int nh[NN+1] = {0};

    nx[0] = NX;
    nu[0] = NU;
    nbx[0] = nx[0];
    nbu[0] = nu[0];

    for (int i = 1; i < NN; i++)
    {
        nx[i] = NX;
        nu[i] = NU;
        nbx[i] = NMF;
        nbu[i] = NU;
    }

    nx[NN] = NX;
    nbx[NN] = NX;
    nbu[NN] = 0;

    // TODO(dimitris): if dims were defined stagewise, we could do directly ocp_nlp_dims dims[N]..
    ocp_nlp_dims dims;
    dims.N  = NN;
    dims.nx = nx;
    dims.nu = nu;
    dims.ng = nc;
    dims.nbx = nbx;
    dims.nbu = nbu;
    dims.nh = nh;
    dims.ns = ns;

    /************************************************
    * nlp_in (wip)
    ************************************************/

    // TODO(dimitris): clean up integrators inside
    // TODO(dimitris): call after args instead of passing NULL
    ocp_nlp_in *nlp = create_ocp_nlp_in(&dims, NULL, d);

    // NOTE(dimitris): use nlp->dims instead of &dims from now on since nb is filled with nbx+nbu!

    // Problem data
<<<<<<< HEAD
    double wall_pos = -0.01;
    double UMAX = 10;
    double lb0[NX+NU], ub0[NX+NU];
    read_initial_state(NX, NMF, lb0);
    read_initial_state(NX, NMF, ub0);
    for (int i = NX; i < NX+NU; i++) {
        lb0[i] = -UMAX;
        ub0[i] = +UMAX;
    }
    double lb[NMF+NU], ub[NMF+NU];
    double xref[NX];
    read_final_state(NX, NMF, xref);
    double uref[3] = {0.0, 0.0, 0.0};
    double diag_cost_x[NX];
    for (int i = 0; i < NX; i++)
        diag_cost_x[i] = 1e-2;
    double diag_cost_u[3] = {1.0, 1.0, 1.0};
    double x_pos_inf[NX], x_neg_inf[NX];
    for (int i = 0; i < NX; i++) {
        x_pos_inf[i] = +1e4;
        x_neg_inf[i] = -1e4;
    }

    // Least-squares cost
    ocp_nlp_ls_cost *ls_cost = (ocp_nlp_ls_cost *) nlp->cost;
    for (int i = 0; i < NN; i++) {
        for (int j = 0; j < NX; j++)
            ls_cost->W[i][j * (NX + NU + 1)] = diag_cost_x[j];
        for (int j = 0; j < NU; j++)
            ls_cost->W[i][(NX + j) * (NX + NU + 1)] = diag_cost_u[j];
        for (int j = 0; j < NX; j++)
            ls_cost->y_ref[i][j] = xref[j];
        for (int j = 0; j < NU; j++)
            ls_cost->y_ref[i][NX+j] = uref[j];
    }
    for (int j = 0; j < NX; j++)
        ((ocp_nlp_ls_cost *) nlp->cost)->W[NN][j * (NX + 1)] = diag_cost_x[j];
=======
    ocp_nlp_ls_cost ls_cost;
    real_t *W, *WN;
    real_t *uref;
    int_t max_sqp_iters = 20;
    real_t *x_end;
    real_t *u_end;

    /************************************************
     * cost
     ************************************************/

    d_zeros(&W, NX + NU, NX + NU);
    d_zeros(&WN, NX, NX);
    d_zeros(&uref, NU, 1);
    d_zeros(&x_end, NX, 1);
    d_zeros(&u_end, NU, 1);

    real_t x0[6] = {0.0000000000000000e+00, 1.5000000000000000e+00,
                    5.0000000000000000e-01, 0.0000000000000000e+00,
                    0.0000000000000000e+00, 0.0000000000000000e+00};

    real_t xref[6] = {1.0000000000000000e+00, 0.0000000000000000e+00,
                      0.0000000000000000e+00, 0.0000000000000000e+00,
                      0.0000000000000000e+00, 0.0000000000000000e+00};

    for (int_t i = 0; i < NX; i++) W[i * (NX + NU + 1)] = 1e-2;
    for (int_t i = 0; i < NU; i++) W[(NX + i) * (NX + NU + 1)] = 1.0;
    for (int_t i = 0; i < NX; i++) WN[i * (NX + 1)] = 1e-2;

    ls_cost.N = NN;
    ls_cost.W = (real_t **)malloc(sizeof(*ls_cost.W) * (NN + 1));
    for (int_t i = 0; i < NN; i++) ls_cost.W[i] = W;
    ls_cost.W[NN] = WN;
    ls_cost.y_ref = (real_t **)malloc(sizeof(*ls_cost.y_ref) * (NN + 1));
    ls_cost.fun = (ocp_nlp_function **)malloc(sizeof(*ls_cost.fun) * (NN + 1));
    for (int_t i = 0; i < NN; i++) {
        ls_cost.fun[i] = (ocp_nlp_function *)malloc(sizeof(ocp_nlp_function));
        // Initialize LS cost
        ls_cost.fun[i]->nx = NX;
        ls_cost.fun[i]->nu = NU;
        ls_cost.fun[i]->np = 0;
        ls_cost.fun[i]->ny = (NX + NU);
        ls_cost.fun[i]->in =
            (casadi_wrapper_in *)malloc(sizeof(casadi_wrapper_in));
        ls_cost.fun[i]->in->compute_jac = true;
        ls_cost.fun[i]->in->compute_hess = false;
        ls_cost.fun[i]->out =
            (casadi_wrapper_out *)malloc(sizeof(casadi_wrapper_out));
        ls_cost.fun[i]->args = casadi_wrapper_create_arguments();
        ls_cost.fun[i]->args->fun = &ls_cost_nm2;
        ls_cost.fun[i]->args->dims = &ls_cost_nm2_work;
        ls_cost.fun[i]->args->sparsity = &ls_cost_nm2_sparsity_out;
        casadi_wrapper_initialize(ls_cost.fun[i]->in, ls_cost.fun[i]->args,
                                  &ls_cost.fun[i]->work);

        ls_cost.y_ref[i] =
            (real_t *)malloc(sizeof(*ls_cost.y_ref[i]) * (NX + NU));
        for (int_t j = 0; j < NX; j++) ls_cost.y_ref[i][j] = xref[j];
        for (int_t j = 0; j < NU; j++) ls_cost.y_ref[i][NX + j] = 0.0;
    }
    ls_cost.fun[NN] = (ocp_nlp_function *)malloc(sizeof(ocp_nlp_function));
    ls_cost.fun[NN]->nx = NX;
    ls_cost.fun[NN]->nu = 0;
    ls_cost.fun[NN]->np = 0;
    ls_cost.fun[NN]->ny = NX;
    ls_cost.fun[NN]->in =
        (casadi_wrapper_in *)malloc(sizeof(casadi_wrapper_in));
    ls_cost.fun[NN]->in->compute_jac = true;
    ls_cost.fun[NN]->in->compute_hess = false;
    ls_cost.fun[NN]->out =
        (casadi_wrapper_out *)malloc(sizeof(casadi_wrapper_out));
    ls_cost.fun[NN]->args = casadi_wrapper_create_arguments();
    ls_cost.fun[NN]->args->fun = &ls_costN_nm2;
    ls_cost.fun[NN]->args->dims = &ls_costN_nm2_work;
    ls_cost.fun[NN]->args->sparsity = &ls_costN_nm2_sparsity_out;
    casadi_wrapper_initialize(ls_cost.fun[NN]->in, ls_cost.fun[NN]->args,
                              &ls_cost.fun[NN]->work);

    ls_cost.y_ref[NN] = (real_t *)malloc(sizeof(*ls_cost.y_ref[NN]) * (NX));
    for (int_t j = 0; j < NX; j++) ls_cost.y_ref[NN][j] = xref[j];

    /************************************************
     * simulators
     ************************************************/
    real_t Ts = TT / NN;
    sim_in sim_in[NN];
    sim_out sim_out[NN];
    sim_info info[NN];
    sim_solver *integrators[NN];
>>>>>>> 1124c21e

    // Simulation
    double Ts = TT / NN;
    sim_RK_opts rk_opts[NN];
    sim_lifted_irk_memory irk_mem[NN];
<<<<<<< HEAD
    nlp->freezeSens = false;
    if (scheme > 2)
        nlp->freezeSens = true;

    for (int jj = 0; jj < NN; jj++) {
        nlp->sim[jj].in->num_steps = Ns;
        nlp->sim[jj].in->step = Ts / nlp->sim[jj].in->num_steps;
        nlp->sim[jj].in->nx = NX;
        nlp->sim[jj].in->nu = NU;

        nlp->sim[jj].in->sens_forw = true;
        nlp->sim[jj].in->sens_adj = true;
        nlp->sim[jj].in->sens_hess = true;
        nlp->sim[jj].in->num_forw_sens = NX + NU;

        select_model(NMF, nlp->sim[jj].in);

        for (int i = 0; i < NX * (NX + NU); i++)
            nlp->sim[jj].in->S_forw[i] = 0.0;
        for (int i = 0; i < NX; i++)
            nlp->sim[jj].in->S_forw[i * (NX + 1)] = 1.0;
        for (int i = 0; i < NX + NU; i++)
            nlp->sim[jj].in->S_adj[i] = 0.0;
        for (int i = 0; i < d * NX; i++)
            nlp->sim[jj].in->grad_K[i] = 0.0;

        nlp->sim[jj].args = &rk_opts[jj];

        int workspace_size;
=======

    // TODO(rien): can I move this somewhere inside the integrator?
    // struct d_strmat str_mat[NN];
    // struct d_strmat str_sol[NN];

    for (jj = 0; jj < NN; jj++) {
        integrators[jj] = (sim_solver *)malloc(sizeof(sim_solver));
        integrators[jj]->in = &sim_in[jj];
        integrators[jj]->out = &sim_out[jj];
        integrators[jj]->args = &rk_opts[jj];
        if (d > 0) {
            integrators[jj]->fun = &sim_lifted_irk;
            integrators[jj]->mem = &irk_mem[jj];
        } else {
            integrators[jj]->fun = &sim_erk;
            integrators[jj]->mem = 0;
        }

        sim_in[jj].num_steps = Ns;
        sim_in[jj].step = Ts / sim_in[jj].num_steps;
        sim_in[jj].nx = NX;
        sim_in[jj].nu = NU;

        sim_in[jj].sens_forw = true;
        sim_in[jj].sens_adj = false;
        sim_in[jj].sens_hess = false;
        sim_in[jj].num_forw_sens = NX + NU;

        switch (NMF) {
            case 1:
                sim_in[jj].vde = &vde_chain_nm2;
                sim_in[jj].forward_vde_wrapper = &vde_fun;
                sim_in[jj].jac = &jac_chain_nm2;
                sim_in[jj].jacobian_wrapper = &jac_fun;
                break;
            case 2:
                sim_in[jj].vde = &vde_chain_nm3;
                sim_in[jj].forward_vde_wrapper = &vde_fun;
                sim_in[jj].jac = &jac_chain_nm3;
                sim_in[jj].jacobian_wrapper = &jac_fun;
                break;
            case 3:
                sim_in[jj].vde = &vde_chain_nm4;
                sim_in[jj].forward_vde_wrapper = &vde_fun;
                sim_in[jj].jac = &jac_chain_nm4;
                sim_in[jj].jacobian_wrapper = &jac_fun;
                break;
            default:
                break;
        }

        sim_in[jj].x = (real_t *)malloc(sizeof(*sim_in[jj].x) * (NX));
        sim_in[jj].u = (real_t *)malloc(sizeof(*sim_in[jj].u) * (NU));
        sim_in[jj].S_forw =
            (real_t *)malloc(sizeof(*sim_in[jj].S_forw) * (NX * (NX + NU)));
        for (int_t i = 0; i < NX * (NX + NU); i++) sim_in[jj].S_forw[i] = 0.0;
        for (int_t i = 0; i < NX; i++) sim_in[jj].S_forw[i * (NX + 1)] = 1.0;

        sim_in[jj].S_adj =
            (real_t *)malloc(sizeof(*sim_in[jj].S_adj) * (NX + NU));
        for (int_t i = 0; i < NX + NU; i++) sim_in[jj].S_adj[i] = 0.0;

        sim_in[jj].grad_K =
            (real_t *)malloc(sizeof(*sim_in[jj].grad_K) * (d * NX));
        for (int_t i = 0; i < d * NX; i++) sim_in[jj].grad_K[i] = 0.0;

        sim_out[jj].xn = (real_t *)malloc(sizeof(*sim_out[jj].xn) * (NX));
        sim_out[jj].S_forw =
            (real_t *)malloc(sizeof(*sim_out[jj].S_forw) * (NX * (NX + NU)));
        sim_out[jj].info = &info[jj];
        sim_out[jj].grad =
            (real_t *)malloc(sizeof(*sim_out[jj].grad) * (NX + NU));

        int_t workspace_size;
>>>>>>> 1124c21e
        if (d > 0) {
            nlp->sim[jj].fun = &sim_lifted_irk;
            nlp->sim[jj].mem = &irk_mem[jj];
            sim_irk_create_arguments(&rk_opts[jj], d, "Gauss");
            if (scheme == EXACT_NEWTON) {
                sim_irk_create_Newton_scheme(&rk_opts[jj], d, "Gauss", exact);
            } else if (scheme == INEXACT_NEWTON || scheme == FROZEN_INEXACT_NEWTON) {
                sim_irk_create_Newton_scheme(&rk_opts[jj], d, "Gauss", simplified_in);
            } else if (scheme == INIS || scheme == FROZEN_INIS) {
                sim_irk_create_Newton_scheme(&rk_opts[jj], d, "Gauss", simplified_inis);
            }
            sim_lifted_irk_create_memory(nlp->sim[jj].in, &rk_opts[jj], &irk_mem[jj]);
            workspace_size = sim_lifted_irk_calculate_workspace_size(nlp->sim[jj].in, &rk_opts[jj]);
        } else {
            nlp->sim[jj].fun = &sim_erk;
            nlp->sim[jj].mem = 0;
            sim_erk_create_arguments(&rk_opts[jj], 4);
            workspace_size = sim_erk_calculate_workspace_size(nlp->sim[jj].in, &rk_opts[jj]);
        }
<<<<<<< HEAD
        nlp->sim[jj].work = (void *) malloc(workspace_size);
=======
        integrators[jj]->work = (void *)malloc(workspace_size);
    }

    int_t nx[NN + 1] = {0};
    int_t nu[NN + 1] = {0};
    int_t nb[NN + 1] = {0};
    int_t ng[NN + 1] = {0};
    for (int_t i = 0; i < NN; i++) {
        nx[i] = NX;
        nu[i] = NU;
>>>>>>> 1124c21e
    }

<<<<<<< HEAD
    // Box constraints
    int *nb = nlp->dims->nb;

    int idxb_0[nb[0]], idxb_1[nb[1]], idxb_N[nb[NN]];
    for (int i = 0; i < nb[0]; i++)
        idxb_0[i] = i;
    for (int i = 0; i < NMF; i++)
        idxb_1[i] = 6*i + 1;
    for (int i = 0; i < NU; i++)
        idxb_1[NMF+i] = NX+i;
    for (int i = 0; i < nb[NN]; i++)
        idxb_N[i] = i;
    nlp->lb[0] = lb0;
    nlp->ub[0] = ub0;
    nlp->idxb[0] = idxb_0;
    for (int j = 0; j < NMF; j++) {
        lb[j] = wall_pos;  // wall position
        ub[j] = 1e4;
=======
    /************************************************
     * box constraints
     ************************************************/

    int *idxb0;
    int_zeros(&idxb0, NX + NU, 1);
    real_t *lb0;
    d_zeros(&lb0, NX + NU, 1);
    real_t *ub0;
    d_zeros(&ub0, NX + NU, 1);
#ifdef FLIP_BOUNDS
    for (jj = 0; jj < NU; jj++) {
        lb0[jj] = -UMAX;  // umin
        ub0[jj] = UMAX;   // umax
        idxb0[jj] = jj;
    }
    for (jj = 0; jj < NX; jj++) {
        lb0[NU + jj] = x0[jj];  // xmin
        ub0[NU + jj] = x0[jj];  // xmax
        idxb0[NU + jj] = NU + jj;
>>>>>>> 1124c21e
    }
    for (int j = 0; j < NU; j++) {
        lb[NMF+j] = -UMAX;  // umin
        ub[NMF+j] = +UMAX;  // umax
    }
<<<<<<< HEAD
    for (int i = 1; i < NN; i++) {
        nlp->lb[i] = lb;
        nlp->ub[i] = ub;
        nlp->idxb[i] = idxb_1;
=======
    for (jj = 0; jj < NU; jj++) {
        lb0[NX + jj] = -UMAX;  // umin
        ub0[NX + jj] = UMAX;   // umax
        idxb0[NX + jj] = NX + jj;
    }
#endif

    nb[0] = NX + NU;

    int *idxb1;
    int_zeros(&idxb1, NMF + NU, 1);
    double *lb1[NN - 1];
    double *ub1[NN - 1];
    for (int_t i = 0; i < NN - 1; i++) {
        d_zeros(&lb1[i], NMF + NU, 1);
        d_zeros(&ub1[i], NMF + NU, 1);
#ifdef FLIP_BOUNDS
        for (jj = 0; jj < NU; jj++) {
            lb1[i][jj] = -UMAX;  // umin
            ub1[i][jj] = UMAX;   // umax
            idxb1[jj] = jj;
        }
        for (jj = 0; jj < NMF; jj++) {
            lb1[i][NU + jj] = wall_pos;  // wall position
            ub1[i][NU + jj] = 1e12;
            idxb1[NU + jj] = NU + 6 * jj + 1;
        }
#else
        for (jj = 0; jj < NMF; jj++) {
            lb1[i][jj] = wall_pos;  // wall position
            ub1[i][jj] = 1e12;
            idxb1[jj] = 6 * jj + 1;
        }
        for (jj = 0; jj < NU; jj++) {
            lb1[i][NMF + jj] = -UMAX;  // umin
            ub1[i][NMF + jj] = UMAX;   // umax
            idxb1[NMF + jj] = NX + jj;
        }
#endif
        nb[i + 1] = NMF + NU;
>>>>>>> 1124c21e
    }
    nlp->lb[NN] = x_neg_inf;
    nlp->ub[NN] = x_pos_inf;
    nlp->idxb[NN] = idxb_N;

<<<<<<< HEAD
    /************************************************
    * gn_sqp args
    ************************************************/

    // choose QP solver and set its function pointers
    ocp_qp_solver qp_solver = initialize_ocp_qp_solver(HPIPM);

    // set up args with nested structs
    ocp_nlp_gn_sqp_args *nlp_args = ocp_nlp_gn_sqp_create_args(nlp->dims, &qp_solver);
    nlp_args->common->maxIter = MAX_SQP_ITERS;


    /************************************************
    * ocp_nlp out
    ************************************************/

    void *nlp_out_mem = calloc(ocp_nlp_out_calculate_size(nlp->dims, nlp_args->common), 1);
    ocp_nlp_out *nlp_out = ocp_nlp_out_assign(nlp->dims, nlp_args->common, nlp_out_mem);


    /************************************************
    * gn_sqp memory
    ************************************************/

    ocp_nlp_gn_sqp_memory *nlp_mem = new_ocp_nlp_gn_sqp_create_memory(nlp->dims, &qp_solver, nlp_args);

    // TODO(dimitris): users shouldn't write directly on memory..
    for (int i = 0; i < NN; i++) {
        for (int j = 0; j < NX; j++)
            nlp_mem->common->x[i][j] = xref[j];  // resX(j,i)
        for (int j = 0; j < NU; j++)
            nlp_mem->common->u[i][j] = uref[j];  // resU(j, i)
    }
    for (int j = 0; j < NX; j++)
        nlp_mem->common->x[NN][j] = xref[j];  // resX(j, NN)

    /************************************************
    * gn_sqp workspace
    ************************************************/
=======
    int *idxbN;
    int_zeros(&idxbN, NX, 1);
    real_t *lbN;
    d_zeros(&lbN, NX, 1);
    real_t *ubN;
    d_zeros(&ubN, NX, 1);
    for (jj = 0; jj < NX; jj++) {
        lbN[jj] = xref[jj];  // xmin
        ubN[jj] = xref[jj];  // xmax
        idxbN[jj] = jj;
    }
    nb[NN] = NX;

    real_t *hlb[NN + 1];
    real_t *hub[NN + 1];
    int *hidxb[NN + 1];

    hlb[0] = lb0;
    hub[0] = ub0;
    hidxb[0] = idxb0;
    for (int_t i = 1; i < NN; i++) {
        hlb[i] = lb1[i - 1];
        hub[i] = ub1[i - 1];
        hidxb[i] = idxb1;
    }
    hlb[NN] = lbN;
    hub[NN] = ubN;
    hidxb[NN] = idxbN;

    /************************************************
     * nonlinear path constraints
     ************************************************/
    ocp_nlp_function **path_constraints =
        (ocp_nlp_function **)malloc(sizeof(ocp_nlp_function *) * (NN + 1));
    for (int_t i = 0; i < NN; i++) {
        // Initialize path constraints
        path_constraints[i] =
            (ocp_nlp_function *)malloc(sizeof(ocp_nlp_function));
        path_constraints[i]->nx = NX;
        path_constraints[i]->nu = NU;
        path_constraints[i]->np = 0;
        path_constraints[i]->ny = (NX + NU);
        path_constraints[i]->in =
            (casadi_wrapper_in *)malloc(sizeof(casadi_wrapper_in));
        path_constraints[i]->in->compute_jac = true;
        path_constraints[i]->in->compute_hess = false;
        path_constraints[i]->out =
            (casadi_wrapper_out *)malloc(sizeof(casadi_wrapper_out));
        path_constraints[i]->args = casadi_wrapper_create_arguments();
        path_constraints[i]->args->fun = &pathcon_nm2;
        path_constraints[i]->args->dims = &pathcon_nm2_work;
        path_constraints[i]->args->sparsity = &pathcon_nm2_sparsity_out;
        casadi_wrapper_initialize(path_constraints[i]->in,
                                  path_constraints[i]->args,
                                  &path_constraints[i]->work);
    }
    path_constraints[NN] = (ocp_nlp_function *)malloc(sizeof(ocp_nlp_function));
    path_constraints[NN]->nx = NX;
    path_constraints[NN]->nu = 0;
    path_constraints[NN]->np = 0;
    path_constraints[NN]->ny = NX;
    path_constraints[NN]->in =
        (casadi_wrapper_in *)malloc(sizeof(casadi_wrapper_in));
    path_constraints[NN]->in->compute_jac = true;
    path_constraints[NN]->in->compute_hess = false;
    path_constraints[NN]->out =
        (casadi_wrapper_out *)malloc(sizeof(casadi_wrapper_out));
    path_constraints[NN]->args = casadi_wrapper_create_arguments();
    path_constraints[NN]->args->fun = &pathconN_nm2;
    path_constraints[NN]->args->dims = &pathconN_nm2_work;
    path_constraints[NN]->args->sparsity = &pathconN_nm2_sparsity_out;
    casadi_wrapper_initialize(path_constraints[NN]->in,
                              path_constraints[NN]->args,
                              &path_constraints[NN]->work);

    /************************************************
     * sensitivity method
     ************************************************/
    ocp_nlp_sm sensitivity_method;
    sensitivity_method.fun = &ocp_nlp_sm_gn;
    sensitivity_method.initialize = &ocp_nlp_sm_gn_initialize;
    sensitivity_method.destroy = &ocp_nlp_sm_gn_destroy;

    /************************************************
     * QP solver
     ************************************************/
    ocp_qp_solver qp_solver;
    qp_solver.fun = &ocp_qp_condensing_qpoases;
    qp_solver.initialize = &ocp_qp_condensing_qpoases_initialize;
    qp_solver.destroy = &ocp_qp_condensing_qpoases_destroy;
    qp_solver.qp_in = create_ocp_qp_in(NN, nx, nu, nb, ng);
    qp_solver.qp_out = create_ocp_qp_out(NN, nx, nu, nb, ng);
    // TODO(nielsvd): lines below should go
    int_t **idxb = (int_t **)qp_solver.qp_in->idxb;
    for (int_t i = 0; i <= NN; i++)
        for (int_t j = 0; j < nb[i]; j++) idxb[i][j] = hidxb[i][j];
    qp_solver.args =
        (void *)ocp_qp_condensing_qpoases_create_arguments(qp_solver.qp_in);

    /************************************************
     * SQP method
     ************************************************/
    ocp_nlp_in nlp_in;
    nlp_in.N = NN;
    nlp_in.nx = nx;
    nlp_in.nu = nu;
    nlp_in.nb = nb;
    nlp_in.ng = ng;
    nlp_in.idxb = (const int_t **)hidxb;
    nlp_in.lb = (const real_t **)hlb;
    nlp_in.ub = (const real_t **)hub;
    nlp_in.lg = NULL;
    nlp_in.ug = NULL;
    nlp_in.sim = (void **)&integrators;
    nlp_in.cost = (void *)&ls_cost;
    nlp_in.path_constraints = (void **)path_constraints;

    ocp_nlp_out nlp_out;
    nlp_out.x = (real_t **)malloc(sizeof(*nlp_out.x) * (NN + 1));
    nlp_out.u = (real_t **)malloc(sizeof(*nlp_out.u) * (NN + 1));
    nlp_out.pi = (real_t **)malloc(sizeof(*nlp_out.pi) * (NN + 1));
    nlp_out.lam = (real_t **)malloc(sizeof(*nlp_out.lam) * (NN + 1));
    // Allocate output variables
    for (int_t i = 0; i < NN; i++) {
        nlp_out.x[i] = (real_t *)malloc(sizeof(*nlp_out.x[i]) * (NX));
        nlp_out.u[i] = (real_t *)malloc(sizeof(*nlp_out.u[i]) * (NU));
        nlp_out.pi[i] = (real_t *)malloc(sizeof(*nlp_out.pi[i]) * (NX));
        nlp_out.lam[i] =
            (real_t *)malloc(sizeof(*nlp_out.lam[i]) * 2 * nb[i] + 2 * ng[i]);
    }
    nlp_out.x[NN] = (real_t *)malloc(sizeof(*nlp_out.x[NN]) * (NX));
    nlp_out.u[NN] = (real_t *)malloc(sizeof(*nlp_out.u[NN]) * 0);
    nlp_out.pi[NN] = (real_t *)malloc(sizeof(*nlp_out.pi[NN]) * (0));
    nlp_out.lam[NN] =
        (real_t *)malloc(sizeof(*nlp_out.lam[NN]) * 2 * nb[NN] + 2 * ng[NN]);

    ocp_nlp_sqp_args *nlp_args = ocp_nlp_sqp_create_arguments();
    nlp_args->maxIter = max_sqp_iters;
    nlp_args->sensitivity_method = &sensitivity_method;
    nlp_args->qp_solver = &qp_solver;

    // snprintf(nlp_args.qp_solver_name, sizeof(nlp_args.qp_solver_name), "%s",
    // "condensing_qpoases");

    ocp_nlp_sqp_memory *nlp_mem;
    ocp_nlp_sqp_workspace *nlp_work;
    ocp_nlp_sqp_initialize(&nlp_in, nlp_args, (void **)&nlp_mem,
                           (void **)&nlp_work);

    real_t **nlp_x_mem = (real_t **)nlp_mem->common->x;
    real_t **nlp_u_mem = (real_t **)nlp_mem->common->u;
    for (int_t i = 0; i < NN; i++) {
        for (int_t j = 0; j < NX; j++) nlp_x_mem[i][j] = xref[j];  // resX(j,i)
        for (int_t j = 0; j < NU; j++) nlp_u_mem[i][j] = 0.0;      // resU(j, i)
    }
    for (int_t j = 0; j < NX; j++) nlp_x_mem[NN][j] = xref[j];  // resX(j, NN)
>>>>>>> 1124c21e

    int work_space_size = ocp_nlp_gn_sqp_calculate_workspace_size(nlp->dims, &qp_solver, nlp_args);

<<<<<<< HEAD
    void *nlp_work = (void *)malloc(work_space_size);

    /************************************************
    * gn_sqp solve
    ************************************************/

    int status;

    acados_timer timer;
    acados_tic(&timer);

    for (int rep = 0; rep < NREP; rep++)
    {
        status = ocp_nlp_gn_sqp(nlp, nlp_out, nlp_args, nlp_mem, nlp_work);
    }

    double time = acados_toc(&timer)/NREP;

    printf("\n\nstatus = %i, iterations (fixed) = %d total time = %f ms\n\n", status, MAX_SQP_ITERS, time*1e3);

    for (int k =0; k < 3; k++) {
        printf("u[%d] = \n", k);
        d_print_mat(1, nu[k], nlp_out->u[k], 1);
        printf("x[%d] = \n", k);
        d_print_mat(1, nx[k], nlp_out->x[k], 1);
    }
    printf("u[N-1] = \n");
    d_print_mat(1, nu[NN-1], nlp_out->u[NN-1], 1);
    printf("x[N] = \n");
    d_print_mat(1, nx[NN], nlp_out->x[NN], 1);

    /************************************************
    * free memory
    ************************************************/

    // TODO(dimitris): still huge memory leaks from integrator args, mem, workspace...
    tmp_free_ocp_nlp_in_sim_solver(nlp);

    free(nlp_work);
    free(nlp_mem);
    free(nlp_out);
    free(nlp);
    free(nlp_args);

=======
    status = ocp_nlp_sqp(&nlp_in, &nlp_out, nlp_args, nlp_mem, nlp_work);
    printf("\n\nstatus = %i\n\n", status);

// for (int_t k =0; k < 3; k++) {
//     printf("x[%d] = \n", k);
//     d_print_mat(1, nx[k], nlp_out.x[k], 1);
//     printf("u[%d] = \n", k);
//     d_print_mat(1, nu[k], nlp_out.u[k], 1);
// }

#if 0
    real_t out_x[NX*(NN+1)];
    real_t out_u[NU*NN];
    for (int_t i = 0; i < NN; i++) {
        for (int_t j = 0; j < NX; j++) out_x[i*NX+j] = nlp_out.x[i][j];
        for (int_t j = 0; j < NU; j++) out_u[i*NU+j] = nlp_out.u[i][j];
    }
    for (int_t j = 0; j < NX; j++) out_x[NN*NX+j] = nlp_out.x[NN][j];
#endif

    d_free(W);
    d_free(WN);
    d_free(uref);
    d_free(x_end);
    d_free(u_end);

    int_free(idxb0);
    d_free(lb0);
    d_free(ub0);
    int_free(idxb1);
    for (jj = 0; jj < NN - 1; jj++) {
        d_free(lb1[jj]);
        d_free(ub1[jj]);
    }
    int_free(idxbN);
    d_free(lbN);
    d_free(ubN);

    // LS cost and path constraints
    for (int_t i = 0; i <= NN; i++) {
        // Least-squares cost
        free(ls_cost.fun[i]->in);
        free(ls_cost.fun[i]->out);
        free(ls_cost.fun[i]->args);
        casadi_wrapper_destroy(ls_cost.fun[i]->work);
        free(ls_cost.y_ref[i]);
        free(ls_cost.fun[i]);
        // Path constraints
        free(path_constraints[i]->in);
        free(path_constraints[i]->out);
        free(path_constraints[i]->args);
        casadi_wrapper_destroy(path_constraints[i]->work);
        free(path_constraints[i]);
    }
    free(path_constraints);
    free(ls_cost.W);
    free(ls_cost.y_ref);

    // Integrators
    for (jj = 0; jj < NN; jj++) {
        free(sim_in[jj].x);
        free(sim_in[jj].u);
        free(sim_in[jj].S_forw);
        free(sim_in[jj].S_adj);
        free(sim_in[jj].grad_K);
        free(sim_out[jj].xn);
        free(sim_out[jj].S_forw);
        free(sim_out[jj].grad);
    }

    // NLP memory and workspace
    ocp_nlp_sqp_destroy(nlp_mem, nlp_work);
    // NLP arguments
    free(nlp_args);
    // NLP output
    for (int_t i = 0; i <= NN; i++) {
        free(nlp_out.x[i]);
        free(nlp_out.u[i]);
        free(nlp_out.pi[i]);
        free(nlp_out.lam[i]);
    }
    free(nlp_out.x);
    free(nlp_out.u);
    free(nlp_out.lam);
    free(nlp_out.pi);
>>>>>>> 1124c21e
}<|MERGE_RESOLUTION|>--- conflicted
+++ resolved
@@ -28,25 +28,14 @@
 #include "blasfeo/include/blasfeo_d_aux_ext_dep.h"
 #include "blasfeo/include/blasfeo_i_aux_ext_dep.h"
 
-<<<<<<< HEAD
 #include "acados/ocp_nlp/allocate_ocp_nlp.h"
 #include "acados/ocp_nlp/ocp_nlp_gn_sqp.h"
-=======
-// #include "catch/include/catch.hpp"
-#include "acados/ocp_nlp/ocp_nlp_sm_gn.h"
-#include "acados/ocp_nlp/ocp_nlp_sqp.h"
->>>>>>> 1124c21e
 #include "acados/ocp_qp/ocp_qp_common.h"
-#include "acados/ocp_qp/ocp_qp_condensing_qpoases.h"
 #include "acados/sim/sim_casadi_wrapper.h"
 #include "acados/sim/sim_common.h"
 #include "acados/sim/sim_erk_integrator.h"
 #include "acados/sim/sim_lifted_irk_integrator.h"
-<<<<<<< HEAD
 #include "acados/utils/create.h"
-=======
-#include "acados/utils/casadi_wrapper.h"
->>>>>>> 1124c21e
 #include "acados/utils/print.h"
 #include "acados/utils/timing.h"
 #include "acados/utils/types.h"
@@ -271,7 +260,6 @@
     // NOTE(dimitris): use nlp->dims instead of &dims from now on since nb is filled with nbx+nbu!
 
     // Problem data
-<<<<<<< HEAD
     double wall_pos = -0.01;
     double UMAX = 10;
     double lb0[NX+NU], ub0[NX+NU];
@@ -309,103 +297,11 @@
     }
     for (int j = 0; j < NX; j++)
         ((ocp_nlp_ls_cost *) nlp->cost)->W[NN][j * (NX + 1)] = diag_cost_x[j];
-=======
-    ocp_nlp_ls_cost ls_cost;
-    real_t *W, *WN;
-    real_t *uref;
-    int_t max_sqp_iters = 20;
-    real_t *x_end;
-    real_t *u_end;
-
-    /************************************************
-     * cost
-     ************************************************/
-
-    d_zeros(&W, NX + NU, NX + NU);
-    d_zeros(&WN, NX, NX);
-    d_zeros(&uref, NU, 1);
-    d_zeros(&x_end, NX, 1);
-    d_zeros(&u_end, NU, 1);
-
-    real_t x0[6] = {0.0000000000000000e+00, 1.5000000000000000e+00,
-                    5.0000000000000000e-01, 0.0000000000000000e+00,
-                    0.0000000000000000e+00, 0.0000000000000000e+00};
-
-    real_t xref[6] = {1.0000000000000000e+00, 0.0000000000000000e+00,
-                      0.0000000000000000e+00, 0.0000000000000000e+00,
-                      0.0000000000000000e+00, 0.0000000000000000e+00};
-
-    for (int_t i = 0; i < NX; i++) W[i * (NX + NU + 1)] = 1e-2;
-    for (int_t i = 0; i < NU; i++) W[(NX + i) * (NX + NU + 1)] = 1.0;
-    for (int_t i = 0; i < NX; i++) WN[i * (NX + 1)] = 1e-2;
-
-    ls_cost.N = NN;
-    ls_cost.W = (real_t **)malloc(sizeof(*ls_cost.W) * (NN + 1));
-    for (int_t i = 0; i < NN; i++) ls_cost.W[i] = W;
-    ls_cost.W[NN] = WN;
-    ls_cost.y_ref = (real_t **)malloc(sizeof(*ls_cost.y_ref) * (NN + 1));
-    ls_cost.fun = (ocp_nlp_function **)malloc(sizeof(*ls_cost.fun) * (NN + 1));
-    for (int_t i = 0; i < NN; i++) {
-        ls_cost.fun[i] = (ocp_nlp_function *)malloc(sizeof(ocp_nlp_function));
-        // Initialize LS cost
-        ls_cost.fun[i]->nx = NX;
-        ls_cost.fun[i]->nu = NU;
-        ls_cost.fun[i]->np = 0;
-        ls_cost.fun[i]->ny = (NX + NU);
-        ls_cost.fun[i]->in =
-            (casadi_wrapper_in *)malloc(sizeof(casadi_wrapper_in));
-        ls_cost.fun[i]->in->compute_jac = true;
-        ls_cost.fun[i]->in->compute_hess = false;
-        ls_cost.fun[i]->out =
-            (casadi_wrapper_out *)malloc(sizeof(casadi_wrapper_out));
-        ls_cost.fun[i]->args = casadi_wrapper_create_arguments();
-        ls_cost.fun[i]->args->fun = &ls_cost_nm2;
-        ls_cost.fun[i]->args->dims = &ls_cost_nm2_work;
-        ls_cost.fun[i]->args->sparsity = &ls_cost_nm2_sparsity_out;
-        casadi_wrapper_initialize(ls_cost.fun[i]->in, ls_cost.fun[i]->args,
-                                  &ls_cost.fun[i]->work);
-
-        ls_cost.y_ref[i] =
-            (real_t *)malloc(sizeof(*ls_cost.y_ref[i]) * (NX + NU));
-        for (int_t j = 0; j < NX; j++) ls_cost.y_ref[i][j] = xref[j];
-        for (int_t j = 0; j < NU; j++) ls_cost.y_ref[i][NX + j] = 0.0;
-    }
-    ls_cost.fun[NN] = (ocp_nlp_function *)malloc(sizeof(ocp_nlp_function));
-    ls_cost.fun[NN]->nx = NX;
-    ls_cost.fun[NN]->nu = 0;
-    ls_cost.fun[NN]->np = 0;
-    ls_cost.fun[NN]->ny = NX;
-    ls_cost.fun[NN]->in =
-        (casadi_wrapper_in *)malloc(sizeof(casadi_wrapper_in));
-    ls_cost.fun[NN]->in->compute_jac = true;
-    ls_cost.fun[NN]->in->compute_hess = false;
-    ls_cost.fun[NN]->out =
-        (casadi_wrapper_out *)malloc(sizeof(casadi_wrapper_out));
-    ls_cost.fun[NN]->args = casadi_wrapper_create_arguments();
-    ls_cost.fun[NN]->args->fun = &ls_costN_nm2;
-    ls_cost.fun[NN]->args->dims = &ls_costN_nm2_work;
-    ls_cost.fun[NN]->args->sparsity = &ls_costN_nm2_sparsity_out;
-    casadi_wrapper_initialize(ls_cost.fun[NN]->in, ls_cost.fun[NN]->args,
-                              &ls_cost.fun[NN]->work);
-
-    ls_cost.y_ref[NN] = (real_t *)malloc(sizeof(*ls_cost.y_ref[NN]) * (NX));
-    for (int_t j = 0; j < NX; j++) ls_cost.y_ref[NN][j] = xref[j];
-
-    /************************************************
-     * simulators
-     ************************************************/
-    real_t Ts = TT / NN;
-    sim_in sim_in[NN];
-    sim_out sim_out[NN];
-    sim_info info[NN];
-    sim_solver *integrators[NN];
->>>>>>> 1124c21e
 
     // Simulation
     double Ts = TT / NN;
     sim_RK_opts rk_opts[NN];
     sim_lifted_irk_memory irk_mem[NN];
-<<<<<<< HEAD
     nlp->freezeSens = false;
     if (scheme > 2)
         nlp->freezeSens = true;
@@ -435,82 +331,6 @@
         nlp->sim[jj].args = &rk_opts[jj];
 
         int workspace_size;
-=======
-
-    // TODO(rien): can I move this somewhere inside the integrator?
-    // struct d_strmat str_mat[NN];
-    // struct d_strmat str_sol[NN];
-
-    for (jj = 0; jj < NN; jj++) {
-        integrators[jj] = (sim_solver *)malloc(sizeof(sim_solver));
-        integrators[jj]->in = &sim_in[jj];
-        integrators[jj]->out = &sim_out[jj];
-        integrators[jj]->args = &rk_opts[jj];
-        if (d > 0) {
-            integrators[jj]->fun = &sim_lifted_irk;
-            integrators[jj]->mem = &irk_mem[jj];
-        } else {
-            integrators[jj]->fun = &sim_erk;
-            integrators[jj]->mem = 0;
-        }
-
-        sim_in[jj].num_steps = Ns;
-        sim_in[jj].step = Ts / sim_in[jj].num_steps;
-        sim_in[jj].nx = NX;
-        sim_in[jj].nu = NU;
-
-        sim_in[jj].sens_forw = true;
-        sim_in[jj].sens_adj = false;
-        sim_in[jj].sens_hess = false;
-        sim_in[jj].num_forw_sens = NX + NU;
-
-        switch (NMF) {
-            case 1:
-                sim_in[jj].vde = &vde_chain_nm2;
-                sim_in[jj].forward_vde_wrapper = &vde_fun;
-                sim_in[jj].jac = &jac_chain_nm2;
-                sim_in[jj].jacobian_wrapper = &jac_fun;
-                break;
-            case 2:
-                sim_in[jj].vde = &vde_chain_nm3;
-                sim_in[jj].forward_vde_wrapper = &vde_fun;
-                sim_in[jj].jac = &jac_chain_nm3;
-                sim_in[jj].jacobian_wrapper = &jac_fun;
-                break;
-            case 3:
-                sim_in[jj].vde = &vde_chain_nm4;
-                sim_in[jj].forward_vde_wrapper = &vde_fun;
-                sim_in[jj].jac = &jac_chain_nm4;
-                sim_in[jj].jacobian_wrapper = &jac_fun;
-                break;
-            default:
-                break;
-        }
-
-        sim_in[jj].x = (real_t *)malloc(sizeof(*sim_in[jj].x) * (NX));
-        sim_in[jj].u = (real_t *)malloc(sizeof(*sim_in[jj].u) * (NU));
-        sim_in[jj].S_forw =
-            (real_t *)malloc(sizeof(*sim_in[jj].S_forw) * (NX * (NX + NU)));
-        for (int_t i = 0; i < NX * (NX + NU); i++) sim_in[jj].S_forw[i] = 0.0;
-        for (int_t i = 0; i < NX; i++) sim_in[jj].S_forw[i * (NX + 1)] = 1.0;
-
-        sim_in[jj].S_adj =
-            (real_t *)malloc(sizeof(*sim_in[jj].S_adj) * (NX + NU));
-        for (int_t i = 0; i < NX + NU; i++) sim_in[jj].S_adj[i] = 0.0;
-
-        sim_in[jj].grad_K =
-            (real_t *)malloc(sizeof(*sim_in[jj].grad_K) * (d * NX));
-        for (int_t i = 0; i < d * NX; i++) sim_in[jj].grad_K[i] = 0.0;
-
-        sim_out[jj].xn = (real_t *)malloc(sizeof(*sim_out[jj].xn) * (NX));
-        sim_out[jj].S_forw =
-            (real_t *)malloc(sizeof(*sim_out[jj].S_forw) * (NX * (NX + NU)));
-        sim_out[jj].info = &info[jj];
-        sim_out[jj].grad =
-            (real_t *)malloc(sizeof(*sim_out[jj].grad) * (NX + NU));
-
-        int_t workspace_size;
->>>>>>> 1124c21e
         if (d > 0) {
             nlp->sim[jj].fun = &sim_lifted_irk;
             nlp->sim[jj].mem = &irk_mem[jj];
@@ -530,23 +350,9 @@
             sim_erk_create_arguments(&rk_opts[jj], 4);
             workspace_size = sim_erk_calculate_workspace_size(nlp->sim[jj].in, &rk_opts[jj]);
         }
-<<<<<<< HEAD
         nlp->sim[jj].work = (void *) malloc(workspace_size);
-=======
-        integrators[jj]->work = (void *)malloc(workspace_size);
-    }
-
-    int_t nx[NN + 1] = {0};
-    int_t nu[NN + 1] = {0};
-    int_t nb[NN + 1] = {0};
-    int_t ng[NN + 1] = {0};
-    for (int_t i = 0; i < NN; i++) {
-        nx[i] = NX;
-        nu[i] = NU;
->>>>>>> 1124c21e
-    }
-
-<<<<<<< HEAD
+    }
+
     // Box constraints
     int *nb = nlp->dims->nb;
 
@@ -565,86 +371,20 @@
     for (int j = 0; j < NMF; j++) {
         lb[j] = wall_pos;  // wall position
         ub[j] = 1e4;
-=======
-    /************************************************
-     * box constraints
-     ************************************************/
-
-    int *idxb0;
-    int_zeros(&idxb0, NX + NU, 1);
-    real_t *lb0;
-    d_zeros(&lb0, NX + NU, 1);
-    real_t *ub0;
-    d_zeros(&ub0, NX + NU, 1);
-#ifdef FLIP_BOUNDS
-    for (jj = 0; jj < NU; jj++) {
-        lb0[jj] = -UMAX;  // umin
-        ub0[jj] = UMAX;   // umax
-        idxb0[jj] = jj;
-    }
-    for (jj = 0; jj < NX; jj++) {
-        lb0[NU + jj] = x0[jj];  // xmin
-        ub0[NU + jj] = x0[jj];  // xmax
-        idxb0[NU + jj] = NU + jj;
->>>>>>> 1124c21e
     }
     for (int j = 0; j < NU; j++) {
         lb[NMF+j] = -UMAX;  // umin
         ub[NMF+j] = +UMAX;  // umax
     }
-<<<<<<< HEAD
     for (int i = 1; i < NN; i++) {
         nlp->lb[i] = lb;
         nlp->ub[i] = ub;
         nlp->idxb[i] = idxb_1;
-=======
-    for (jj = 0; jj < NU; jj++) {
-        lb0[NX + jj] = -UMAX;  // umin
-        ub0[NX + jj] = UMAX;   // umax
-        idxb0[NX + jj] = NX + jj;
-    }
-#endif
-
-    nb[0] = NX + NU;
-
-    int *idxb1;
-    int_zeros(&idxb1, NMF + NU, 1);
-    double *lb1[NN - 1];
-    double *ub1[NN - 1];
-    for (int_t i = 0; i < NN - 1; i++) {
-        d_zeros(&lb1[i], NMF + NU, 1);
-        d_zeros(&ub1[i], NMF + NU, 1);
-#ifdef FLIP_BOUNDS
-        for (jj = 0; jj < NU; jj++) {
-            lb1[i][jj] = -UMAX;  // umin
-            ub1[i][jj] = UMAX;   // umax
-            idxb1[jj] = jj;
-        }
-        for (jj = 0; jj < NMF; jj++) {
-            lb1[i][NU + jj] = wall_pos;  // wall position
-            ub1[i][NU + jj] = 1e12;
-            idxb1[NU + jj] = NU + 6 * jj + 1;
-        }
-#else
-        for (jj = 0; jj < NMF; jj++) {
-            lb1[i][jj] = wall_pos;  // wall position
-            ub1[i][jj] = 1e12;
-            idxb1[jj] = 6 * jj + 1;
-        }
-        for (jj = 0; jj < NU; jj++) {
-            lb1[i][NMF + jj] = -UMAX;  // umin
-            ub1[i][NMF + jj] = UMAX;   // umax
-            idxb1[NMF + jj] = NX + jj;
-        }
-#endif
-        nb[i + 1] = NMF + NU;
->>>>>>> 1124c21e
     }
     nlp->lb[NN] = x_neg_inf;
     nlp->ub[NN] = x_pos_inf;
     nlp->idxb[NN] = idxb_N;
 
-<<<<<<< HEAD
     /************************************************
     * gn_sqp args
     ************************************************/
@@ -684,168 +424,9 @@
     /************************************************
     * gn_sqp workspace
     ************************************************/
-=======
-    int *idxbN;
-    int_zeros(&idxbN, NX, 1);
-    real_t *lbN;
-    d_zeros(&lbN, NX, 1);
-    real_t *ubN;
-    d_zeros(&ubN, NX, 1);
-    for (jj = 0; jj < NX; jj++) {
-        lbN[jj] = xref[jj];  // xmin
-        ubN[jj] = xref[jj];  // xmax
-        idxbN[jj] = jj;
-    }
-    nb[NN] = NX;
-
-    real_t *hlb[NN + 1];
-    real_t *hub[NN + 1];
-    int *hidxb[NN + 1];
-
-    hlb[0] = lb0;
-    hub[0] = ub0;
-    hidxb[0] = idxb0;
-    for (int_t i = 1; i < NN; i++) {
-        hlb[i] = lb1[i - 1];
-        hub[i] = ub1[i - 1];
-        hidxb[i] = idxb1;
-    }
-    hlb[NN] = lbN;
-    hub[NN] = ubN;
-    hidxb[NN] = idxbN;
-
-    /************************************************
-     * nonlinear path constraints
-     ************************************************/
-    ocp_nlp_function **path_constraints =
-        (ocp_nlp_function **)malloc(sizeof(ocp_nlp_function *) * (NN + 1));
-    for (int_t i = 0; i < NN; i++) {
-        // Initialize path constraints
-        path_constraints[i] =
-            (ocp_nlp_function *)malloc(sizeof(ocp_nlp_function));
-        path_constraints[i]->nx = NX;
-        path_constraints[i]->nu = NU;
-        path_constraints[i]->np = 0;
-        path_constraints[i]->ny = (NX + NU);
-        path_constraints[i]->in =
-            (casadi_wrapper_in *)malloc(sizeof(casadi_wrapper_in));
-        path_constraints[i]->in->compute_jac = true;
-        path_constraints[i]->in->compute_hess = false;
-        path_constraints[i]->out =
-            (casadi_wrapper_out *)malloc(sizeof(casadi_wrapper_out));
-        path_constraints[i]->args = casadi_wrapper_create_arguments();
-        path_constraints[i]->args->fun = &pathcon_nm2;
-        path_constraints[i]->args->dims = &pathcon_nm2_work;
-        path_constraints[i]->args->sparsity = &pathcon_nm2_sparsity_out;
-        casadi_wrapper_initialize(path_constraints[i]->in,
-                                  path_constraints[i]->args,
-                                  &path_constraints[i]->work);
-    }
-    path_constraints[NN] = (ocp_nlp_function *)malloc(sizeof(ocp_nlp_function));
-    path_constraints[NN]->nx = NX;
-    path_constraints[NN]->nu = 0;
-    path_constraints[NN]->np = 0;
-    path_constraints[NN]->ny = NX;
-    path_constraints[NN]->in =
-        (casadi_wrapper_in *)malloc(sizeof(casadi_wrapper_in));
-    path_constraints[NN]->in->compute_jac = true;
-    path_constraints[NN]->in->compute_hess = false;
-    path_constraints[NN]->out =
-        (casadi_wrapper_out *)malloc(sizeof(casadi_wrapper_out));
-    path_constraints[NN]->args = casadi_wrapper_create_arguments();
-    path_constraints[NN]->args->fun = &pathconN_nm2;
-    path_constraints[NN]->args->dims = &pathconN_nm2_work;
-    path_constraints[NN]->args->sparsity = &pathconN_nm2_sparsity_out;
-    casadi_wrapper_initialize(path_constraints[NN]->in,
-                              path_constraints[NN]->args,
-                              &path_constraints[NN]->work);
-
-    /************************************************
-     * sensitivity method
-     ************************************************/
-    ocp_nlp_sm sensitivity_method;
-    sensitivity_method.fun = &ocp_nlp_sm_gn;
-    sensitivity_method.initialize = &ocp_nlp_sm_gn_initialize;
-    sensitivity_method.destroy = &ocp_nlp_sm_gn_destroy;
-
-    /************************************************
-     * QP solver
-     ************************************************/
-    ocp_qp_solver qp_solver;
-    qp_solver.fun = &ocp_qp_condensing_qpoases;
-    qp_solver.initialize = &ocp_qp_condensing_qpoases_initialize;
-    qp_solver.destroy = &ocp_qp_condensing_qpoases_destroy;
-    qp_solver.qp_in = create_ocp_qp_in(NN, nx, nu, nb, ng);
-    qp_solver.qp_out = create_ocp_qp_out(NN, nx, nu, nb, ng);
-    // TODO(nielsvd): lines below should go
-    int_t **idxb = (int_t **)qp_solver.qp_in->idxb;
-    for (int_t i = 0; i <= NN; i++)
-        for (int_t j = 0; j < nb[i]; j++) idxb[i][j] = hidxb[i][j];
-    qp_solver.args =
-        (void *)ocp_qp_condensing_qpoases_create_arguments(qp_solver.qp_in);
-
-    /************************************************
-     * SQP method
-     ************************************************/
-    ocp_nlp_in nlp_in;
-    nlp_in.N = NN;
-    nlp_in.nx = nx;
-    nlp_in.nu = nu;
-    nlp_in.nb = nb;
-    nlp_in.ng = ng;
-    nlp_in.idxb = (const int_t **)hidxb;
-    nlp_in.lb = (const real_t **)hlb;
-    nlp_in.ub = (const real_t **)hub;
-    nlp_in.lg = NULL;
-    nlp_in.ug = NULL;
-    nlp_in.sim = (void **)&integrators;
-    nlp_in.cost = (void *)&ls_cost;
-    nlp_in.path_constraints = (void **)path_constraints;
-
-    ocp_nlp_out nlp_out;
-    nlp_out.x = (real_t **)malloc(sizeof(*nlp_out.x) * (NN + 1));
-    nlp_out.u = (real_t **)malloc(sizeof(*nlp_out.u) * (NN + 1));
-    nlp_out.pi = (real_t **)malloc(sizeof(*nlp_out.pi) * (NN + 1));
-    nlp_out.lam = (real_t **)malloc(sizeof(*nlp_out.lam) * (NN + 1));
-    // Allocate output variables
-    for (int_t i = 0; i < NN; i++) {
-        nlp_out.x[i] = (real_t *)malloc(sizeof(*nlp_out.x[i]) * (NX));
-        nlp_out.u[i] = (real_t *)malloc(sizeof(*nlp_out.u[i]) * (NU));
-        nlp_out.pi[i] = (real_t *)malloc(sizeof(*nlp_out.pi[i]) * (NX));
-        nlp_out.lam[i] =
-            (real_t *)malloc(sizeof(*nlp_out.lam[i]) * 2 * nb[i] + 2 * ng[i]);
-    }
-    nlp_out.x[NN] = (real_t *)malloc(sizeof(*nlp_out.x[NN]) * (NX));
-    nlp_out.u[NN] = (real_t *)malloc(sizeof(*nlp_out.u[NN]) * 0);
-    nlp_out.pi[NN] = (real_t *)malloc(sizeof(*nlp_out.pi[NN]) * (0));
-    nlp_out.lam[NN] =
-        (real_t *)malloc(sizeof(*nlp_out.lam[NN]) * 2 * nb[NN] + 2 * ng[NN]);
-
-    ocp_nlp_sqp_args *nlp_args = ocp_nlp_sqp_create_arguments();
-    nlp_args->maxIter = max_sqp_iters;
-    nlp_args->sensitivity_method = &sensitivity_method;
-    nlp_args->qp_solver = &qp_solver;
-
-    // snprintf(nlp_args.qp_solver_name, sizeof(nlp_args.qp_solver_name), "%s",
-    // "condensing_qpoases");
-
-    ocp_nlp_sqp_memory *nlp_mem;
-    ocp_nlp_sqp_workspace *nlp_work;
-    ocp_nlp_sqp_initialize(&nlp_in, nlp_args, (void **)&nlp_mem,
-                           (void **)&nlp_work);
-
-    real_t **nlp_x_mem = (real_t **)nlp_mem->common->x;
-    real_t **nlp_u_mem = (real_t **)nlp_mem->common->u;
-    for (int_t i = 0; i < NN; i++) {
-        for (int_t j = 0; j < NX; j++) nlp_x_mem[i][j] = xref[j];  // resX(j,i)
-        for (int_t j = 0; j < NU; j++) nlp_u_mem[i][j] = 0.0;      // resU(j, i)
-    }
-    for (int_t j = 0; j < NX; j++) nlp_x_mem[NN][j] = xref[j];  // resX(j, NN)
->>>>>>> 1124c21e
 
     int work_space_size = ocp_nlp_gn_sqp_calculate_workspace_size(nlp->dims, &qp_solver, nlp_args);
 
-<<<<<<< HEAD
     void *nlp_work = (void *)malloc(work_space_size);
 
     /************************************************
@@ -890,91 +471,4 @@
     free(nlp);
     free(nlp_args);
 
-=======
-    status = ocp_nlp_sqp(&nlp_in, &nlp_out, nlp_args, nlp_mem, nlp_work);
-    printf("\n\nstatus = %i\n\n", status);
-
-// for (int_t k =0; k < 3; k++) {
-//     printf("x[%d] = \n", k);
-//     d_print_mat(1, nx[k], nlp_out.x[k], 1);
-//     printf("u[%d] = \n", k);
-//     d_print_mat(1, nu[k], nlp_out.u[k], 1);
-// }
-
-#if 0
-    real_t out_x[NX*(NN+1)];
-    real_t out_u[NU*NN];
-    for (int_t i = 0; i < NN; i++) {
-        for (int_t j = 0; j < NX; j++) out_x[i*NX+j] = nlp_out.x[i][j];
-        for (int_t j = 0; j < NU; j++) out_u[i*NU+j] = nlp_out.u[i][j];
-    }
-    for (int_t j = 0; j < NX; j++) out_x[NN*NX+j] = nlp_out.x[NN][j];
-#endif
-
-    d_free(W);
-    d_free(WN);
-    d_free(uref);
-    d_free(x_end);
-    d_free(u_end);
-
-    int_free(idxb0);
-    d_free(lb0);
-    d_free(ub0);
-    int_free(idxb1);
-    for (jj = 0; jj < NN - 1; jj++) {
-        d_free(lb1[jj]);
-        d_free(ub1[jj]);
-    }
-    int_free(idxbN);
-    d_free(lbN);
-    d_free(ubN);
-
-    // LS cost and path constraints
-    for (int_t i = 0; i <= NN; i++) {
-        // Least-squares cost
-        free(ls_cost.fun[i]->in);
-        free(ls_cost.fun[i]->out);
-        free(ls_cost.fun[i]->args);
-        casadi_wrapper_destroy(ls_cost.fun[i]->work);
-        free(ls_cost.y_ref[i]);
-        free(ls_cost.fun[i]);
-        // Path constraints
-        free(path_constraints[i]->in);
-        free(path_constraints[i]->out);
-        free(path_constraints[i]->args);
-        casadi_wrapper_destroy(path_constraints[i]->work);
-        free(path_constraints[i]);
-    }
-    free(path_constraints);
-    free(ls_cost.W);
-    free(ls_cost.y_ref);
-
-    // Integrators
-    for (jj = 0; jj < NN; jj++) {
-        free(sim_in[jj].x);
-        free(sim_in[jj].u);
-        free(sim_in[jj].S_forw);
-        free(sim_in[jj].S_adj);
-        free(sim_in[jj].grad_K);
-        free(sim_out[jj].xn);
-        free(sim_out[jj].S_forw);
-        free(sim_out[jj].grad);
-    }
-
-    // NLP memory and workspace
-    ocp_nlp_sqp_destroy(nlp_mem, nlp_work);
-    // NLP arguments
-    free(nlp_args);
-    // NLP output
-    for (int_t i = 0; i <= NN; i++) {
-        free(nlp_out.x[i]);
-        free(nlp_out.u[i]);
-        free(nlp_out.pi[i]);
-        free(nlp_out.lam[i]);
-    }
-    free(nlp_out.x);
-    free(nlp_out.u);
-    free(nlp_out.lam);
-    free(nlp_out.pi);
->>>>>>> 1124c21e
 }