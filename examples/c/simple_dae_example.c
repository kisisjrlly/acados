/*
 * Copyright 2019 Gianluca Frison, Dimitris Kouzoupis, Robin Verschueren,
 * Andrea Zanelli, Niels van Duijkeren, Jonathan Frey, Tommaso Sartor,
 * Branimir Novoselnik, Rien Quirynen, Rezart Qelibari, Dang Doan,
 * Jonas Koenemann, Yutao Chen, Tobias Schöls, Jonas Schlagenhauf, Moritz Diehl
 *
 * This file is part of acados.
 *
 * The 2-Clause BSD License
 *
 * Redistribution and use in source and binary forms, with or without
 * modification, are permitted provided that the following conditions are met:
 *
 * 1. Redistributions of source code must retain the above copyright notice,
 * this list of conditions and the following disclaimer.
 *
 * 2. Redistributions in binary form must reproduce the above copyright notice,
 * this list of conditions and the following disclaimer in the documentation
 * and/or other materials provided with the distribution.
 *
 * THIS SOFTWARE IS PROVIDED BY THE COPYRIGHT HOLDERS AND CONTRIBUTORS "AS IS"
 * AND ANY EXPRESS OR IMPLIED WARRANTIES, INCLUDING, BUT NOT LIMITED TO, THE
 * IMPLIED WARRANTIES OF MERCHANTABILITY AND FITNESS FOR A PARTICULAR PURPOSE
 * ARE DISCLAIMED. IN NO EVENT SHALL THE COPYRIGHT HOLDER OR CONTRIBUTORS BE
 * LIABLE FOR ANY DIRECT, INDIRECT, INCIDENTAL, SPECIAL, EXEMPLARY, OR
 * CONSEQUENTIAL DAMAGES (INCLUDING, BUT NOT LIMITED TO, PROCUREMENT OF
 * SUBSTITUTE GOODS OR SERVICES; LOSS OF USE, DATA, OR PROFITS; OR BUSINESS
 * INTERRUPTION) HOWEVER CAUSED AND ON ANY THEORY OF LIABILITY, WHETHER IN
 * CONTRACT, STRICT LIABILITY, OR TORT (INCLUDING NEGLIGENCE OR OTHERWISE)
 * ARISING IN ANY WAY OUT OF THE USE OF THIS SOFTWARE, EVEN IF ADVISED OF THE
 * POSSIBILITY OF SUCH DAMAGE.;
 */


#include <stdio.h>
#include <stdlib.h>

#include "acados/utils/print.h"
#include "acados/ocp_nlp/ocp_nlp_constraints_bghp.h"
#include "acados/ocp_nlp/ocp_nlp_cost_ls.h"
#include "acados/ocp_nlp/ocp_nlp_dynamics_common.h"
#include "acados/ocp_nlp/ocp_nlp_dynamics_cont.h"
#include "acados/ocp_nlp/ocp_nlp_sqp.h"
#include "acados/sim/sim_common.h"
#include "acados/sim/sim_irk_integrator.h"

#include "acados_c/ocp_nlp_interface.h"

#include "blasfeo/include/blasfeo_d_aux.h"

#include "simple_dae_model/simple_dae_model.h"

#define FORMULATION 1 // 0 without Vz*z term 1 with Vz*z and without Vx*x

int main() {

	int num_states = 2, num_controls = 2, N = 20;
	int num_alg_states = 2;
	double Tf = 1.0, R[2] = {1e-1, 1e-1}, QN[2] = {1e1, 1e1};
    double Q[2] = {1e1, 1e1};
	int idxb_0[2] = {2, 3};
	double x0[num_states];

    x0[0] =  1.0;  
    x0[1] =  -1.0;  

	int max_num_sqp_iterations = 10;

    int nx_ = num_states;
    int nz_ = num_alg_states;
    int nu_ = num_controls;
    int ny_;

    if (FORMULATION == 0) {
        ny_ = nu_ + nx_;
    } else {
        ny_ = nu_ + nz_;
    }

	int nx[N+1];
    int nu[N+1];
    int nbx[N+1];
    int nbu[N+1];
	int	nb[N+1];
    int ng[N+1];
    int nh[N+1];
	int	ns[N+1];
    int nz[N+1];
    int ny[N+1];

    for(int i = 0; i < N+1; i++) {
        nx[i] = nx_;
        nu[i] = nu_;
        nbx[i] = 0;
        nbu[i] = 0;
        nb[i] = 0;
        ng[i] = 0;
        nh[i] = 0;
        ns[i] = 0;
        nz[i] = nz_;
        ny[i] = ny_;
    }

    nbx[0] = nx_;
    nb[0] = nx_;
    nu[N] = 0;
    nh[N] = 0;
    ny[N] = nx_;
    nz[N] = 0;

    /* linear least squares */

    // output definition
    // y  = Vx * x + Vu * u + Vz * z

    double *Vx = malloc((ny_*nx_)*sizeof(double));
    for (int ii=0; ii < ny_*nx_; ii++)
        Vx[ii] = 0.0;

    if (FORMULATION == 0) {
        Vx[0+ny_*0] = 1.0;
        Vx[1+ny_*1] = 1.0;
    } else {
        Vx[0+ny_*0] = 0.0;
        Vx[1+ny_*1] = 0.0;
    }

    double *Vu = malloc((ny_*nu_)*sizeof(double));
    for (int ii=0; ii < ny_*nu_; ii++)
        Vu[ii] = 0.0;

    Vu[2+ny_*0] = 1.0;
    Vu[3+ny_*1] = 1.0;

    double *Vz = malloc((ny_*nz_)*sizeof(double));
    for (int ii=0; ii < ny_*nz_; ii++)
        Vz[ii] = 0.0;

    if (FORMULATION == 0) {
        Vz[0+ny_*0] = 0.0;
        Vz[1+ny_*1] = 0.0;
    } else {
        Vz[0+ny_*0] = 1.0;
        Vz[1+ny_*1] = 1.0;
    }

    double *VxN = malloc((ny[N]*nx_)*sizeof(double));
    for (int ii=0; ii < ny[N]*nx_; ii++)
        VxN[ii] = 0.0;

    VxN[0+ny[N]*0] = 1.0;
    VxN[1+ny[N]*1] = 1.0;

    double *W = malloc((ny_*ny_)*sizeof(double));
    for (int ii=0; ii<ny_*ny_; ii++)
        W[ii] = 0.0;

    W[0+ny_*0] = Q[0];
    W[1+ny_*1] = Q[1];
    W[2+ny_*2] = R[0];
    W[3+ny_*3] = R[1];

    double *WN = malloc((ny[N]*ny[N])*sizeof(double));
    for (int ii=0; ii<ny[N]*ny[N]; ii++)
        WN[ii] = 0.0;

    WN[0+ny[N]*0] = QN[0];
    WN[1+ny[N]*1] = QN[1];

	// Make plan
	ocp_nlp_plan *plan = ocp_nlp_plan_create(N);
	plan->nlp_solver = SQP;
	plan->ocp_qp_solver_plan.qp_solver = PARTIAL_CONDENSING_HPIPM;
<<<<<<< HEAD
	// plan->ocp_qp_solver_plan.qp_solver = FULL_CONDENSING_QPOASES;
=======
//	plan->ocp_qp_solver_plan.qp_solver = FULL_CONDENSING_QPOASES;
>>>>>>> 3dcf95d7
	for (int i = 0; i <= N; i++)
		plan->nlp_cost[i] = LINEAR_LS;
	for (int i = 0; i < N; i++)
	{
		plan->nlp_dynamics[i] = CONTINUOUS_MODEL;
		plan->sim_solver_plan[i].sim_solver = IRK;
	}

	for (int i = 0; i <= N; i++)
		plan->nlp_constraints[i] = BGH;

	ocp_nlp_config *config = ocp_nlp_config_create(*plan);

	ocp_nlp_dims *dims = ocp_nlp_dims_create(config);

    ocp_nlp_dims_set_opt_vars(config, dims, "nx", nx);
    ocp_nlp_dims_set_opt_vars(config, dims, "nu", nu);
    ocp_nlp_dims_set_opt_vars(config, dims, "nz", nz);
    ocp_nlp_dims_set_opt_vars(config, dims, "ns", ns);

    for (int i = 0; i <= N; i++) {
        ocp_nlp_dims_set_cost(config, dims, i, "ny", &ny[i]);
        ocp_nlp_dims_set_constraints(config, dims, i, "nbx", &nbx[i]);
        ocp_nlp_dims_set_constraints(config, dims, i, "nbu", &nbu[i]);
        ocp_nlp_dims_set_constraints(config, dims, i, "ng", &ng[i]);
        ocp_nlp_dims_set_constraints(config, dims, i, "nh", &nh[i]);
    }

	external_function_casadi impl_ode_fun[N];
	external_function_casadi impl_ode_fun_jac_x_xdot_z[N];
	external_function_casadi impl_ode_jac_x_xdot_u_z[N];

	for (int ii = 0; ii < N; ++ii) {
        impl_ode_fun[ii].casadi_fun = &simple_dae_impl_ode_fun;
        impl_ode_fun[ii].casadi_work = &simple_dae_impl_ode_fun_work;
        impl_ode_fun[ii].casadi_sparsity_in = &simple_dae_impl_ode_fun_sparsity_in;
        impl_ode_fun[ii].casadi_sparsity_out = &simple_dae_impl_ode_fun_sparsity_out;
        impl_ode_fun[ii].casadi_n_in = &simple_dae_impl_ode_fun_n_in;
        impl_ode_fun[ii].casadi_n_out = &simple_dae_impl_ode_fun_n_out;

        impl_ode_fun_jac_x_xdot_z[ii].casadi_fun = &simple_dae_impl_ode_fun_jac_x_xdot_z;
        impl_ode_fun_jac_x_xdot_z[ii].casadi_work = &simple_dae_impl_ode_fun_jac_x_xdot_z_work;
        impl_ode_fun_jac_x_xdot_z[ii].casadi_sparsity_in = &simple_dae_impl_ode_fun_jac_x_xdot_z_sparsity_in;
        impl_ode_fun_jac_x_xdot_z[ii].casadi_sparsity_out = &simple_dae_impl_ode_fun_jac_x_xdot_z_sparsity_out;
        impl_ode_fun_jac_x_xdot_z[ii].casadi_n_in = &simple_dae_impl_ode_fun_jac_x_xdot_z_n_in;
        impl_ode_fun_jac_x_xdot_z[ii].casadi_n_out = &simple_dae_impl_ode_fun_jac_x_xdot_z_n_out;

        impl_ode_jac_x_xdot_u_z[ii].casadi_fun = &simple_dae_impl_ode_jac_x_xdot_u_z;
        impl_ode_jac_x_xdot_u_z[ii].casadi_work = &simple_dae_impl_ode_jac_x_xdot_u_z_work;
        impl_ode_jac_x_xdot_u_z[ii].casadi_sparsity_in = &simple_dae_impl_ode_jac_x_xdot_u_z_sparsity_in;
        impl_ode_jac_x_xdot_u_z[ii].casadi_sparsity_out = &simple_dae_impl_ode_jac_x_xdot_u_z_sparsity_out;
        impl_ode_jac_x_xdot_u_z[ii].casadi_n_in = &simple_dae_impl_ode_jac_x_xdot_u_z_n_in;
        impl_ode_jac_x_xdot_u_z[ii].casadi_n_out = &simple_dae_impl_ode_jac_x_xdot_u_z_n_out;
	}

	// impl_ode
    int	tmp_size = 0;
	for (int ii=0; ii<N; ii++)
	{
		tmp_size += external_function_casadi_calculate_size(impl_ode_fun+ii);
	}
	void *impl_ode_casadi_mem = malloc(tmp_size);
	void *c_ptr = impl_ode_casadi_mem;
	for (int ii=0; ii<N; ii++)
	{
		external_function_casadi_assign(impl_ode_fun+ii, c_ptr);
		c_ptr += external_function_casadi_calculate_size(impl_ode_fun+ii);
	}
	//
	tmp_size = 0;
	for (int ii=0; ii<N; ii++)
	{
		tmp_size += external_function_casadi_calculate_size(impl_ode_fun_jac_x_xdot_z+ii);
	}
	void *impl_ode_fun_jac_x_xdot_z_mem = malloc(tmp_size);
	c_ptr = impl_ode_fun_jac_x_xdot_z_mem;
	for (int ii=0; ii<N; ii++)
	{
		external_function_casadi_assign(impl_ode_fun_jac_x_xdot_z+ii, c_ptr);
		c_ptr += external_function_casadi_calculate_size(impl_ode_fun_jac_x_xdot_z+ii);
	}

	tmp_size = 0;
	for (int ii=0; ii<N; ii++)
	{
		tmp_size += external_function_casadi_calculate_size(impl_ode_jac_x_xdot_u_z+ii);
	}
	void *impl_ode_jac_x_xdot_u_z_mem = malloc(tmp_size);
	c_ptr = impl_ode_jac_x_xdot_u_z_mem;
	for (int ii=0; ii<N; ii++)
	{
		external_function_casadi_assign(impl_ode_jac_x_xdot_u_z+ii, c_ptr);
		c_ptr += external_function_casadi_calculate_size(impl_ode_jac_x_xdot_u_z+ii);
	}

	ocp_nlp_in *nlp_in = ocp_nlp_in_create(config, dims);

	for (int i = 0; i < N; ++i)
		nlp_in->Ts[i] = Tf/N;

	// NLP cost: linear least squares
    // C
	ocp_nlp_cost_ls_model **cost_ls = (ocp_nlp_cost_ls_model **) nlp_in->cost;

	for (int i = 0; i < N; ++i) {
        ocp_nlp_cost_model_set(config, dims, nlp_in, i, "Vx", Vx);
        ocp_nlp_cost_model_set(config, dims, nlp_in, i, "Vu", Vu);
        ocp_nlp_cost_model_set(config, dims, nlp_in, i, "Vz", Vz);
	}

    ocp_nlp_cost_model_set(config, dims, nlp_in, N, "Vx", VxN);
    // ocp_nlp_cost_model_set(config, dims, nlp_in, N, "Vz", Vz);
    
	// W
	for (int i = 0; i < N; ++i) ocp_nlp_cost_model_set(config, dims, nlp_in, i, "W", W);
    
	// WN
    ocp_nlp_cost_model_set(config, dims, nlp_in, N, "W", WN);

	// y_ref
    for (int i = 0; i <= N; ++i)
		blasfeo_dvecse(ny[i], 0.0, &cost_ls[i]->y_ref, 0);

	// NLP dynamics
	for (int i = 0; i < N; ++i) {
		ocp_nlp_dynamics_cont_model *dynamics = nlp_in->dynamics[i];
		irk_model *model = dynamics->sim_model;
		model->impl_ode_fun = (external_function_generic *) &impl_ode_fun[i];
		model->impl_ode_fun_jac_x_xdot_z = (external_function_generic *) &impl_ode_fun_jac_x_xdot_z[i];
		model->impl_ode_jac_x_xdot_u_z = (external_function_generic *) &impl_ode_jac_x_xdot_u_z[i]; 
	}

	// bounds
	ocp_nlp_constraints_bgh_model **constraints = (ocp_nlp_constraints_bgh_model **) nlp_in->constraints;

    constraints[0]->idxb = idxb_0;
	blasfeo_pack_dvec(nb[0], x0, &constraints[0]->d, 0);
	blasfeo_pack_dvec(nb[0], x0, &constraints[0]->d, nb[0]+ng[0]);

	void *nlp_opts = ocp_nlp_opts_create(config, dims);
   
    bool output_z_val = true; 
    bool sens_algebraic_val = true; 
    bool reuse_val = true; 
    int num_steps_val = 5; 
    for (int i = 0; i < N; i++) ocp_nlp_dynamics_opts_set(config, nlp_opts, i, "output_z", &output_z_val);
    for (int i = 0; i < N; i++) ocp_nlp_dynamics_opts_set(config, nlp_opts, i, "sens_algebraic", &sens_algebraic_val);
    for (int i = 0; i < N; i++) ocp_nlp_dynamics_opts_set(config, nlp_opts, i, "jac_reuse", &reuse_val);
    for (int i = 0; i < N; i++) ocp_nlp_dynamics_opts_set(config, nlp_opts, i, "num_steps", &num_steps_val);

	double tol_stat = 1e-6;
	double tol_eq   = 1e-6;
	double tol_ineq = 1e-6;
	double tol_comp = 1e-6;
	ocp_nlp_opts_set(config, nlp_opts, "max_iter", &max_num_sqp_iterations);
	ocp_nlp_opts_set(config, nlp_opts, "tol_stat", &tol_stat);
	ocp_nlp_opts_set(config, nlp_opts, "tol_eq", &tol_eq);
	ocp_nlp_opts_set(config, nlp_opts, "tol_ineq", &tol_ineq);
	ocp_nlp_opts_set(config, nlp_opts, "tol_comp", &tol_comp);
	if(plan->ocp_qp_solver_plan.qp_solver == PARTIAL_CONDENSING_HPIPM)
	{
		int N2 = N;
		ocp_nlp_opts_set(config, nlp_opts, "qp_cond_N", &N2);
	}

	ocp_nlp_out *nlp_out = ocp_nlp_out_create(config, dims);
	for (int i = 0; i <= N; ++i) {
		blasfeo_dvecse(nu[i]+nx[i], 0.0, nlp_out->ux+i, 0);
		blasfeo_dvecse(2, 0.0, nlp_out->ux+i, 0);
    }

	ocp_nlp_solver *solver = ocp_nlp_solver_create(config, dims, nlp_opts);

	// NLP solution
    acados_timer timer;
    acados_tic(&timer);

	int solver_status = ocp_nlp_solve(solver, nlp_in, nlp_out);

    double elapsed_time = acados_toc(&timer);

	printf("\nsolution\n");
	ocp_nlp_out_print(dims, nlp_out);

    printf("\n\nstatus = %i, avg time = %f ms, iters = %d\n\n", solver_status, elapsed_time, nlp_out->sqp_iter);

    free(Vx);
    free(Vu);
    // free(Vz);
    free(VxN);
    // free(VzN);
    free(W);
    free(WN);

	return solver_status;
}<|MERGE_RESOLUTION|>--- conflicted
+++ resolved
@@ -171,11 +171,9 @@
 	ocp_nlp_plan *plan = ocp_nlp_plan_create(N);
 	plan->nlp_solver = SQP;
 	plan->ocp_qp_solver_plan.qp_solver = PARTIAL_CONDENSING_HPIPM;
-<<<<<<< HEAD
-	// plan->ocp_qp_solver_plan.qp_solver = FULL_CONDENSING_QPOASES;
-=======
+
 //	plan->ocp_qp_solver_plan.qp_solver = FULL_CONDENSING_QPOASES;
->>>>>>> 3dcf95d7
+
 	for (int i = 0; i <= N; i++)
 		plan->nlp_cost[i] = LINEAR_LS;
 	for (int i = 0; i < N; i++)
