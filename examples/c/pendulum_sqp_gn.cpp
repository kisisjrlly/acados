--- conflicted
+++ resolved
@@ -89,16 +89,11 @@
 	ocp_nlp_solver_plan plan = {
 		qp_plan,
 		sim_plan.data(),
-<<<<<<< HEAD
-		SQP_GN,
+		SQP,
 		MIRROR,
 		cost_plan.data(),
 		dynamics_plan.data(),
-		constraints_plan.data(),
-=======
-		SQP,
-		cost_plan.data()
->>>>>>> 4550b73d
+		constraints_plan.data()
 	};
 	ocp_nlp_solver_config *config = ocp_nlp_config_create(plan, N);
 
