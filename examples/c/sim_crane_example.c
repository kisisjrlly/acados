--- conflicted
+++ resolved
@@ -37,19 +37,11 @@
 #include "examples/c/crane_model/crane_model.h"
 
 // blasfeo
-<<<<<<< HEAD
-#include <blasfeo/include/blasfeo_d_aux.h>
-#include <blasfeo/include/blasfeo_d_aux_ext_dep.h>
-#include <blasfeo/include/blasfeo_v_aux_ext_dep.h>
-#include <blasfeo/include/blasfeo_d_blas.h>
-=======
-#include "blasfeo/include/blasfeo_target.h"
 #include "blasfeo/include/blasfeo_common.h"
 #include "blasfeo/include/blasfeo_d_aux.h"
 #include "blasfeo/include/blasfeo_d_aux_ext_dep.h"
+#include "blasfeo/include/blasfeo_d_blas.h"
 #include "blasfeo/include/blasfeo_v_aux_ext_dep.h"
-#include "blasfeo/include/blasfeo_d_blas.h"
->>>>>>> dd75b445
 
 
 
@@ -215,13 +207,8 @@
 
 		sim_rk_opts *opts = sim_opts_create(config, dims);
 
-<<<<<<< HEAD
-// 	opts->ns = 4; // number of stages in rk integrator
-// 	opts->num_steps = 5; // number of integration steps
-=======
 		opts->ns = 4; // number of stages in rk integrator
 		opts->num_steps = 5; // number of integration steps
->>>>>>> dd75b445
 		opts->sens_adj = true;
 
 		/************************************************
