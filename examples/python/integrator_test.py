--- conflicted
+++ resolved
@@ -46,16 +46,11 @@
 
 # end_time = time.time()      # stop timer
 
-<<<<<<< HEAD
-opts1 = {'step': 0.1}
+opts1 = {'step'     : 0.1, # only mandatory argument
+         'sens_forw': 1,
+         'sens_adj' : 1,
+         'jac_reuse': 0}
 sim1 = integrator(ode_fun, opts1)
-=======
-opts = {'step'     : 0.1, # only mandatory argument
-        'sens_forw': 1,
-        'sens_adj' : 1,
-        'jac_reuse': 0}
-sim1 = integrator(ode_fun, opts)
->>>>>>> 069ff165
 
 opts2 = {'step': 0.2, 'use_MX': True}
 ode_fun, nx, nu = chen_model()
