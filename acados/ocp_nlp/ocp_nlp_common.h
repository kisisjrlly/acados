/*
 *    This file is part of acados.
 *
 *    acados is free software; you can redistribute it and/or
 *    modify it under the terms of the GNU Lesser General Public
 *    License as published by the Free Software Foundation; either
 *    version 3 of the License, or (at your option) any later version.
 *
 *    acados is distributed in the hope that it will be useful,
 *    but WITHOUT ANY WARRANTY; without even the implied warranty of
 *    MERCHANTABILITY or FITNESS FOR A PARTICULAR PURPOSE.  See the GNU
 *    Lesser General Public License for more details.
 *
 *    You should have received a copy of the GNU Lesser General Public
 *    License along with acados; if not, write to the Free Software Foundation,
 *    Inc., 51 Franklin Street, Fifth Floor, Boston, MA  02110-1301  USA
 *
 */

#ifndef ACADOS_OCP_NLP_OCP_NLP_COMMON_H_
#define ACADOS_OCP_NLP_OCP_NLP_COMMON_H_

#ifdef __cplusplus
extern "C" {
#endif

#include "acados/ocp_nlp/ocp_nlp_constraints_common.h"
#include "acados/ocp_nlp/ocp_nlp_cost_common.h"
#include "acados/ocp_nlp/ocp_nlp_dynamics_common.h"
#include "acados/ocp_nlp/ocp_nlp_reg_common.h"
#include "acados/ocp_qp/ocp_qp_common.h"
#include "acados/sim/sim_common.h"
#include "acados/utils/external_function_generic.h"
#include "acados/utils/types.h"



/************************************************
 * config
 ************************************************/

typedef struct
{
    int N;  // number of stages

    // all the others
    int (*opts_calculate_size)(void *config, void *dims);
    void *(*opts_assign)(void *config, void *dims, void *raw_memory);
    void (*opts_initialize_default)(void *config, void *dims, void *opts_);
    void (*opts_update)(void *config, void *dims, void *opts_);
    int (*memory_calculate_size)(void *config, void *dims, void *opts_);
    void *(*memory_assign)(void *config, void *dims, void *opts_, void *raw_memory);
    int (*workspace_calculate_size)(void *config, void *dims, void *opts_);
    int (*evaluate)(void *config, void *dims, void *qp_in, void *qp_out,
                    void *opts_, void *mem, void *work);
    void (*config_initialize_default)(void *config);
    ocp_qp_xcond_solver_config *qp_solver;
    //    sim_solver_config **sim_solvers;
    ocp_nlp_dynamics_config **dynamics;
    ocp_nlp_cost_config **cost;
    ocp_nlp_constraints_config **constraints;
} ocp_nlp_solver_config;

//
int ocp_nlp_solver_config_calculate_size(int N);
//
ocp_nlp_solver_config *ocp_nlp_solver_config_assign(int N, void *raw_memory);



/************************************************
 * dims
 ************************************************/

typedef struct
{
    void **cost;
    void **dynamics;
    void **constraints;
    ocp_qp_dims *qp_solver;  // xcond solver instead ??

    int *nv;  // number of primal variables (states+controls+slacks)
    int *nx;  // number of states
    int *nu;  // number of inputs
    int *ni;  // number of two-sided inequality constraints TODO make one-sided ???
    int N;
} ocp_nlp_dims;

//
int ocp_nlp_dims_calculate_size_self(int N);
//
int ocp_nlp_dims_calculate_size(void *config);
//
ocp_nlp_dims *ocp_nlp_dims_assign_self(int N, void *raw_memory);
//
ocp_nlp_dims *ocp_nlp_dims_assign(void *config, void *raw_memory);
//
void ocp_nlp_dims_initialize(void *config, int *nx, int *nu, int *ny, int *nbx, int *nbu, int *ng,
                             int *nh, int *nq, int *ns, int *nz, ocp_nlp_dims *dims);



/************************************************
 * in
 ************************************************/

typedef struct
{
    double *Ts;  // length of sampling intervals

    void **cost;
    void **dynamics;
    void **constraints;
} ocp_nlp_in;

//
int ocp_nlp_in_calculate_size_self(int N);
//
int ocp_nlp_in_calculate_size(ocp_nlp_solver_config *config, ocp_nlp_dims *dims);
//
ocp_nlp_in *ocp_nlp_in_assign_self(int N, void *raw_memory);
//
ocp_nlp_in *ocp_nlp_in_assign(ocp_nlp_solver_config *config, ocp_nlp_dims *dims, void *raw_memory);



/************************************************
 * out
 ************************************************/

typedef struct
{
    struct blasfeo_dvec *ux;
    struct blasfeo_dvec *pi;
    struct blasfeo_dvec *lam;
    struct blasfeo_dvec *t;

    int sqp_iter;
    int qp_iter;
    double inf_norm_res;
    double total_time;
} ocp_nlp_out;

//
int ocp_nlp_out_calculate_size(ocp_nlp_solver_config *config, ocp_nlp_dims *dims);
//
ocp_nlp_out *ocp_nlp_out_assign(ocp_nlp_solver_config *config, ocp_nlp_dims *dims,
                                void *raw_memory);



/************************************************
 * memory TODO move to sqp ???
 ************************************************/

typedef struct
{
    struct blasfeo_dvec *cost_grad;
    struct blasfeo_dvec *ineq_fun;
    struct blasfeo_dvec *ineq_adj;
    struct blasfeo_dvec *dyn_fun;
    struct blasfeo_dvec *dyn_adj;
} ocp_nlp_memory;

//
int ocp_nlp_memory_calculate_size(ocp_nlp_solver_config *config, ocp_nlp_dims *dims);
//
ocp_nlp_memory *ocp_nlp_memory_assign(ocp_nlp_solver_config *config, ocp_nlp_dims *dims,
                                      void *raw_memory);



/************************************************
 * residuals
 ************************************************/

typedef struct
{
    struct blasfeo_dvec *res_g;  // stationarity
    struct blasfeo_dvec *res_b;  // dynamics
    struct blasfeo_dvec *res_d;  // inequality constraints
    struct blasfeo_dvec *res_m;  // complementarity
    double inf_norm_res_g;
    double inf_norm_res_b;
    double inf_norm_res_d;
    double inf_norm_res_m;
    int memsize;
} ocp_nlp_res;

<<<<<<< HEAD
=======
/************************************************
 * config
 ************************************************/

typedef struct
{
    int N;  // number of stages

    // solver-specific implementations of memory management functions
    int (*opts_calculate_size)(void *config, ocp_nlp_dims *dims);
    void *(*opts_assign)(void *config, ocp_nlp_dims *dims, void *raw_memory);
    void (*opts_initialize_default)(void *config, ocp_nlp_dims *dims, void *opts_);
    void (*opts_update)(void *config, ocp_nlp_dims *dims, void *opts_);
    int (*memory_calculate_size)(void *config, ocp_nlp_dims *dims, void *opts_);
    void *(*memory_assign)(void *config, ocp_nlp_dims *dims, void *opts_, void *raw_memory);
    int (*workspace_calculate_size)(void *config, ocp_nlp_dims *dims, void *opts_);

    // evaluate solver
    int (*evaluate)(void *config, ocp_nlp_dims *dims, ocp_nlp_in *qp_in, ocp_nlp_out *qp_out,
                    void *opts_, void *mem, void *work);

    // initalize this struct with default values
    void (*config_initialize_default)(void *config);

    // config structs of submodules
    ocp_qp_xcond_solver_config *qp_solver;
    ocp_nlp_dynamics_config **dynamics;
    ocp_nlp_cost_config **cost;
    ocp_nlp_constraints_config **constraints;
    ocp_nlp_reg_config *regularization;

} ocp_nlp_solver_config;

/************************************************
 * headers
 ************************************************/

/************************************************
 * config
 ************************************************/

//
int ocp_nlp_solver_config_calculate_size(int N);
//
ocp_nlp_solver_config *ocp_nlp_solver_config_assign(int N, void *raw_memory);

/************************************************
 * in
 ************************************************/

//
int ocp_nlp_in_calculate_size_self(int N);
//
int ocp_nlp_in_calculate_size(ocp_nlp_solver_config *config, ocp_nlp_dims *dims);
//
ocp_nlp_in *ocp_nlp_in_assign_self(int N, void *raw_memory);
//
ocp_nlp_in *ocp_nlp_in_assign(ocp_nlp_solver_config *config, ocp_nlp_dims *dims, void *raw_memory);

/************************************************
 * out
 ************************************************/

//
int ocp_nlp_out_calculate_size(ocp_nlp_solver_config *config, ocp_nlp_dims *dims);
//
ocp_nlp_out *ocp_nlp_out_assign(ocp_nlp_solver_config *config, ocp_nlp_dims *dims,
                                void *raw_memory);

/************************************************
 * memory
 ************************************************/

//
int ocp_nlp_memory_calculate_size(ocp_nlp_solver_config *config, ocp_nlp_dims *dims);
//
ocp_nlp_memory *ocp_nlp_memory_assign(ocp_nlp_solver_config *config, ocp_nlp_dims *dims,
                                      void *raw_memory);

/************************************************
 * residuals
 ************************************************/

>>>>>>> c4cf27bf
//
int ocp_nlp_res_calculate_size(ocp_nlp_dims *dims);
//
ocp_nlp_res *ocp_nlp_res_assign(ocp_nlp_dims *dims, void *raw_memory);
//
void ocp_nlp_res_compute(ocp_nlp_dims *dims, ocp_nlp_in *in, ocp_nlp_out *out, ocp_nlp_res *res,
                         ocp_nlp_memory *mem);



#ifdef __cplusplus
} /* extern "C" */
#endif

#endif  // ACADOS_OCP_NLP_OCP_NLP_COMMON_H_<|MERGE_RESOLUTION|>--- conflicted
+++ resolved
@@ -39,11 +39,15 @@
  * config
  ************************************************/
 
+/************************************************
+ * config
+ ************************************************/
+
 typedef struct
 {
     int N;  // number of stages
 
-    // all the others
+    // solver-specific implementations of memory management functions
     int (*opts_calculate_size)(void *config, void *dims);
     void *(*opts_assign)(void *config, void *dims, void *raw_memory);
     void (*opts_initialize_default)(void *config, void *dims, void *opts_);
@@ -51,14 +55,21 @@
     int (*memory_calculate_size)(void *config, void *dims, void *opts_);
     void *(*memory_assign)(void *config, void *dims, void *opts_, void *raw_memory);
     int (*workspace_calculate_size)(void *config, void *dims, void *opts_);
+
+    // evaluate solver
     int (*evaluate)(void *config, void *dims, void *qp_in, void *qp_out,
                     void *opts_, void *mem, void *work);
+
+    // initalize this struct with default values
     void (*config_initialize_default)(void *config);
+
+    // config structs of submodules
     ocp_qp_xcond_solver_config *qp_solver;
-    //    sim_solver_config **sim_solvers;
     ocp_nlp_dynamics_config **dynamics;
     ocp_nlp_cost_config **cost;
     ocp_nlp_constraints_config **constraints;
+    ocp_nlp_reg_config *regularization;
+
 } ocp_nlp_solver_config;
 
 //
@@ -187,92 +198,6 @@
     int memsize;
 } ocp_nlp_res;
 
-<<<<<<< HEAD
-=======
-/************************************************
- * config
- ************************************************/
-
-typedef struct
-{
-    int N;  // number of stages
-
-    // solver-specific implementations of memory management functions
-    int (*opts_calculate_size)(void *config, ocp_nlp_dims *dims);
-    void *(*opts_assign)(void *config, ocp_nlp_dims *dims, void *raw_memory);
-    void (*opts_initialize_default)(void *config, ocp_nlp_dims *dims, void *opts_);
-    void (*opts_update)(void *config, ocp_nlp_dims *dims, void *opts_);
-    int (*memory_calculate_size)(void *config, ocp_nlp_dims *dims, void *opts_);
-    void *(*memory_assign)(void *config, ocp_nlp_dims *dims, void *opts_, void *raw_memory);
-    int (*workspace_calculate_size)(void *config, ocp_nlp_dims *dims, void *opts_);
-
-    // evaluate solver
-    int (*evaluate)(void *config, ocp_nlp_dims *dims, ocp_nlp_in *qp_in, ocp_nlp_out *qp_out,
-                    void *opts_, void *mem, void *work);
-
-    // initalize this struct with default values
-    void (*config_initialize_default)(void *config);
-
-    // config structs of submodules
-    ocp_qp_xcond_solver_config *qp_solver;
-    ocp_nlp_dynamics_config **dynamics;
-    ocp_nlp_cost_config **cost;
-    ocp_nlp_constraints_config **constraints;
-    ocp_nlp_reg_config *regularization;
-
-} ocp_nlp_solver_config;
-
-/************************************************
- * headers
- ************************************************/
-
-/************************************************
- * config
- ************************************************/
-
-//
-int ocp_nlp_solver_config_calculate_size(int N);
-//
-ocp_nlp_solver_config *ocp_nlp_solver_config_assign(int N, void *raw_memory);
-
-/************************************************
- * in
- ************************************************/
-
-//
-int ocp_nlp_in_calculate_size_self(int N);
-//
-int ocp_nlp_in_calculate_size(ocp_nlp_solver_config *config, ocp_nlp_dims *dims);
-//
-ocp_nlp_in *ocp_nlp_in_assign_self(int N, void *raw_memory);
-//
-ocp_nlp_in *ocp_nlp_in_assign(ocp_nlp_solver_config *config, ocp_nlp_dims *dims, void *raw_memory);
-
-/************************************************
- * out
- ************************************************/
-
-//
-int ocp_nlp_out_calculate_size(ocp_nlp_solver_config *config, ocp_nlp_dims *dims);
-//
-ocp_nlp_out *ocp_nlp_out_assign(ocp_nlp_solver_config *config, ocp_nlp_dims *dims,
-                                void *raw_memory);
-
-/************************************************
- * memory
- ************************************************/
-
-//
-int ocp_nlp_memory_calculate_size(ocp_nlp_solver_config *config, ocp_nlp_dims *dims);
-//
-ocp_nlp_memory *ocp_nlp_memory_assign(ocp_nlp_solver_config *config, ocp_nlp_dims *dims,
-                                      void *raw_memory);
-
-/************************************************
- * residuals
- ************************************************/
-
->>>>>>> c4cf27bf
 //
 int ocp_nlp_res_calculate_size(ocp_nlp_dims *dims);
 //
