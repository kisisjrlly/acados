/*
 *    This file is part of acados.
 *
 *    acados is free software; you can redistribute it and/or
 *    modify it under the terms of the GNU Lesser General Public
 *    License as published by the Free Software Foundation; either
 *    version 3 of the License, or (at your option) any later version.
 *
 *    acados is distributed in the hope that it will be useful,
 *    but WITHOUT ANY WARRANTY; without even the implied warranty of
 *    MERCHANTABILITY or FITNESS FOR A PARTICULAR PURPOSE.  See the GNU
 *    Lesser General Public License for more details.
 *
 *    You should have received a copy of the GNU Lesser General Public
 *    License along with acados; if not, write to the Free Software Foundation,
 *    Inc., 51 Franklin Street, Fifth Floor, Boston, MA  02110-1301  USA
 *
 */

#ifndef ACADOS_OCP_NLP_OCP_NLP_COMMON_H_
#define ACADOS_OCP_NLP_OCP_NLP_COMMON_H_

#ifdef __cplusplus
extern "C" {
#endif

<<<<<<< HEAD

typedef struct {
    int *nx;
    int *nu;
    int *nb;  // nbx + nbu
    int *nbx;
    int *nbu;
    int *ng;  // number of general linear constraints
    int *nh;  // number of path constraints - ONLY difference with ocp_qp_dims atm
    int *ns;  // number of soft constraints
    int N;
} ocp_nlp_dims;



typedef struct {
    // const int *sparsity;
    // const int *idx_in;
    int dim_in;
    int dim_out;
    void (*fun)(const double *, double *);
    void (*jac_fun)(const double *, double *);
    // TODO(rien): other directional and second order derivatives
    // TODO(rien): define the overlapping 'sets' of functions, jacobians, hessians etc..
} ocp_nlp_function;
=======
#include "acados/utils/types.h"
>>>>>>> 1124c21e



typedef struct {
<<<<<<< HEAD
    // TODO(rien): only for least squares cost with state and control reference atm
    // void *fun;
    // const int *ny;
    double **W;
    double **y_ref;
} ocp_nlp_ls_cost;



typedef struct {
    ocp_nlp_function *fun;
} ocp_nlp_stage_cost;



typedef struct {
    ocp_nlp_dims *dims;

    // TODO(dimitris): decide on the blasfeo format for those fields
    int **idxb;
    double **lb;
    double **ub;

    double **Cx;
    double **Cu;
    double **lg;
    double **ug;

    double **lh;
    double **uh;
    ocp_nlp_function *h;  // nonlinear path constraints

    void *cost;
    sim_solver *sim;
    // TODO(rien): what about invariants, e.g., algebraic constraints?

    bool freezeSens;
=======
    real_t **hess_l;  // TODO(nielsvd): Hessians of stage-wise
                            // Lagrangians, document precise definition.
    real_t **grad_f;  // Gradients of stage-wise cost terms.
    real_t **jac_h;   // TODO(niels): rename (maybe phi?). Jacobians of
                            // stage-wise integration operator.
    real_t **jac_g;   // Jacobians of stage-wise path constraints.
    real_t **h;       // TODO(nielsvd): rename (maybe phi?). Evaluation of
                            // stage-wise integration operator.
    real_t **g;       // Evaluation of stage-wise path constraints.
    real_t **x;
    real_t **u;
    real_t **pi;
    real_t **lam;
    // TODO(nielsvd): what about parameters and addtionaly variables such as
    // lifted variables?
} ocp_nlp_memory;

typedef struct {
    int_t N;
    const int_t *nx;
    const int_t *nu;
    const int_t *nb;
    const int_t *ng;
    const int_t **idxb;
    const real_t **lb;
    const real_t **ub;
    const real_t **lg;
    const real_t **ug;

    void *cost;
    void **sim;
    void **path_constraints;
>>>>>>> 1124c21e
} ocp_nlp_in;



typedef struct {
<<<<<<< HEAD
    int maxIter;
} ocp_nlp_args;



typedef struct {
    int num_vars;
    double **x;
    double **u;
    double **pi;
    double **lam;
} ocp_nlp_memory;



typedef struct {
    double *w;
} ocp_nlp_work;



typedef struct {
    double **x;
    double **u;
    double **pi;
    double **lam;
} ocp_nlp_out;

void cast_nlp_dims_to_qp_dims(ocp_qp_dims *qp_dims, ocp_nlp_dims *nlp_dims);
//
int ocp_nlp_calculate_args_size(ocp_nlp_dims *dims);
//
ocp_nlp_args *ocp_nlp_assign_args(ocp_nlp_dims *dims, void *raw_memory);
//
int ocp_nlp_in_calculate_size(ocp_nlp_dims *dims, ocp_nlp_args *args);
//
ocp_nlp_in *ocp_nlp_in_assign(ocp_nlp_dims *dims, ocp_nlp_args *args, int num_stages, void *raw_memory);
//
int ocp_nlp_calculate_memory_size(ocp_nlp_dims *dims, ocp_nlp_args *args);
//
ocp_nlp_memory *ocp_nlp_assign_memory(ocp_nlp_dims *dims, ocp_nlp_args *args, void *raw_memory);
//
int ocp_nlp_calculate_workspace_size(ocp_nlp_dims *dims, ocp_nlp_args *args);
//
void ocp_nlp_cast_workspace(ocp_nlp_work *work, ocp_nlp_memory *mem);
//
int ocp_nlp_out_calculate_size(ocp_nlp_dims *dims, ocp_nlp_args *args);
//
ocp_nlp_out *ocp_nlp_out_assign(ocp_nlp_dims *dims, ocp_nlp_args *args, void *raw_memory);


// TODO(dimitris): TEMP!!
void tmp_free_ocp_nlp_in_sim_solver(ocp_nlp_in *const nlp);

=======
    real_t **x;
    real_t **u;
    real_t **pi;
    real_t **lam;
} ocp_nlp_out;

typedef struct {
    int_t (*fun)(const ocp_nlp_in *, ocp_nlp_out *, void *args, void *mem, void *work);
    void (*initialize)(const ocp_nlp_in *nlp_in, void *args, void **mem, void **work);
    void (*destroy)(void *mem, void *work);
    ocp_nlp_in *nlp_in;
    ocp_nlp_out *nlp_out;
    void *args;
    void *mem;
    void *work;
} ocp_nlp_solver;

int_t ocp_nlp_calculate_memory_size(const ocp_nlp_in *nlp_in);
char *ocp_nlp_assign_memory(const ocp_nlp_in *nlp_in, void **mem_,
                            void *raw_memory);
ocp_nlp_memory *ocp_nlp_create_memory(const ocp_nlp_in *nlp_in);

void ocp_nlp_destroy(void *mem_);
>>>>>>> 1124c21e

#ifdef __cplusplus
} /* extern "C" */
#endif

#endif  // ACADOS_OCP_NLP_OCP_NLP_COMMON_H_<|MERGE_RESOLUTION|>--- conflicted
+++ resolved
@@ -24,7 +24,9 @@
 extern "C" {
 #endif
 
-<<<<<<< HEAD
+#include "acados/ocp_qp/ocp_qp_common.h"
+#include "acados/sim/sim_common.h"
+#include "acados/utils/types.h"
 
 typedef struct {
     int *nx;
@@ -50,14 +52,10 @@
     // TODO(rien): other directional and second order derivatives
     // TODO(rien): define the overlapping 'sets' of functions, jacobians, hessians etc..
 } ocp_nlp_function;
-=======
-#include "acados/utils/types.h"
->>>>>>> 1124c21e
 
 
 
 typedef struct {
-<<<<<<< HEAD
     // TODO(rien): only for least squares cost with state and control reference atm
     // void *fun;
     // const int *ny;
@@ -95,46 +93,11 @@
     // TODO(rien): what about invariants, e.g., algebraic constraints?
 
     bool freezeSens;
-=======
-    real_t **hess_l;  // TODO(nielsvd): Hessians of stage-wise
-                            // Lagrangians, document precise definition.
-    real_t **grad_f;  // Gradients of stage-wise cost terms.
-    real_t **jac_h;   // TODO(niels): rename (maybe phi?). Jacobians of
-                            // stage-wise integration operator.
-    real_t **jac_g;   // Jacobians of stage-wise path constraints.
-    real_t **h;       // TODO(nielsvd): rename (maybe phi?). Evaluation of
-                            // stage-wise integration operator.
-    real_t **g;       // Evaluation of stage-wise path constraints.
-    real_t **x;
-    real_t **u;
-    real_t **pi;
-    real_t **lam;
-    // TODO(nielsvd): what about parameters and addtionaly variables such as
-    // lifted variables?
-} ocp_nlp_memory;
-
-typedef struct {
-    int_t N;
-    const int_t *nx;
-    const int_t *nu;
-    const int_t *nb;
-    const int_t *ng;
-    const int_t **idxb;
-    const real_t **lb;
-    const real_t **ub;
-    const real_t **lg;
-    const real_t **ug;
-
-    void *cost;
-    void **sim;
-    void **path_constraints;
->>>>>>> 1124c21e
 } ocp_nlp_in;
 
 
 
 typedef struct {
-<<<<<<< HEAD
     int maxIter;
 } ocp_nlp_args;
 
@@ -189,31 +152,6 @@
 // TODO(dimitris): TEMP!!
 void tmp_free_ocp_nlp_in_sim_solver(ocp_nlp_in *const nlp);
 
-=======
-    real_t **x;
-    real_t **u;
-    real_t **pi;
-    real_t **lam;
-} ocp_nlp_out;
-
-typedef struct {
-    int_t (*fun)(const ocp_nlp_in *, ocp_nlp_out *, void *args, void *mem, void *work);
-    void (*initialize)(const ocp_nlp_in *nlp_in, void *args, void **mem, void **work);
-    void (*destroy)(void *mem, void *work);
-    ocp_nlp_in *nlp_in;
-    ocp_nlp_out *nlp_out;
-    void *args;
-    void *mem;
-    void *work;
-} ocp_nlp_solver;
-
-int_t ocp_nlp_calculate_memory_size(const ocp_nlp_in *nlp_in);
-char *ocp_nlp_assign_memory(const ocp_nlp_in *nlp_in, void **mem_,
-                            void *raw_memory);
-ocp_nlp_memory *ocp_nlp_create_memory(const ocp_nlp_in *nlp_in);
-
-void ocp_nlp_destroy(void *mem_);
->>>>>>> 1124c21e
 
 #ifdef __cplusplus
 } /* extern "C" */
