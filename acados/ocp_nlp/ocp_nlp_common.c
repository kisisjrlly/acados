--- conflicted
+++ resolved
@@ -569,15 +569,8 @@
     {
         // update ng_qp_solver in qp_solver
         int ng, nh, ng_qp_solver;
-<<<<<<< HEAD
-        config->constraints[i]->dims_get(config->constraints[i],
-                                            dims->constraints[i], "ng", &ng);
-        config->constraints[i]->dims_get(config->constraints[i],
-                                            dims->constraints[i], "nh", &nh);
-=======
         config->constraints[i]->get_dims(config->constraints[i], dims->constraints[i], "ng", &ng);
         config->constraints[i]->get_dims(config->constraints[i], dims->constraints[i], "nh", &nh);
->>>>>>> 2e1781a1
 
         ng_qp_solver = ng + nh;
 
