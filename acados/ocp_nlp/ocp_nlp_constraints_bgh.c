/*
 *    This file is part of acados.
 *
 *    acados is free software; you can redistribute it and/or
 *    modify it under the terms of the GNU Lesser General Public
 *    License as published by the Free Software Foundation; either
 *    version 3 of the License, or (at your option) any later version.
 *
 *    acados is distributed in the hope that it will be useful,
 *    but WITHOUT ANY WARRANTY; without even the implied warranty of
 *    MERCHANTABILITY or FITNESS FOR A PARTICULAR PURPOSE.  See the GNU
 *    Lesser General Public License for more details.
 *
 *    You should have received a copy of the GNU Lesser General Public
 *    License along with acados; if not, write to the Free Software Foundation,
 *    Inc., 51 Franklin Street, Fifth Floor, Boston, MA  02110-1301  USA
 *
 */

#include "acados/ocp_nlp/ocp_nlp_constraints_bgh.h"

#include <assert.h>
#include <stdlib.h>
#include <string.h>

// blasfeo
#include "blasfeo/include/blasfeo_d_aux.h"
#include "blasfeo/include/blasfeo_d_blas.h"
// acados
#include "acados/ocp_qp/ocp_qp_common.h"
#include "acados/utils/mem.h"



/************************************************
 * dims
 ************************************************/

int ocp_nlp_constraints_bgh_dims_calculate_size(void *config_)
{
    int size = sizeof(ocp_nlp_constraints_bgh_dims);

    return size;
}



void *ocp_nlp_constraints_bgh_dims_assign(void *config_, void *raw_memory)
{
    char *c_ptr = (char *) raw_memory;

    ocp_nlp_constraints_bgh_dims *dims = (ocp_nlp_constraints_bgh_dims *) c_ptr;
    c_ptr += sizeof(ocp_nlp_constraints_bgh_dims);

    assert((char *) raw_memory + ocp_nlp_constraints_bgh_dims_calculate_size(config_) >= c_ptr);

    // initialize to zero
    dims->nx = 0;
    dims->nu = 0;
    dims->nb = 0;
    dims->nbx = 0;
    dims->nbu = 0;
    dims->ng = 0;
    dims->nh = 0;
    dims->ns = 0;
    dims->nsbu = 0;
    dims->nsbx = 0;
    dims->nsg = 0;
    dims->nsh = 0;

    return dims;
}



void ocp_nlp_constraints_bgh_dims_initialize(void *config_, void *dims_, int nx, int nu, int nbx,
                                             int nbu, int ng, int nh, int dummy0, int ns)
{
    ocp_nlp_constraints_bgh_dims *dims = dims_;

    dims->nx = nx;
    dims->nu = nu;
    dims->nbx = nbx;
    dims->nbu = nbu;
    dims->nb = nbx + nbu;
    dims->ng = ng;
    dims->nh = nh;
    dims->ns = ns;

    return;
}


/* dimension setters */
static void ocp_nlp_constraints_bgh_set_nx(void *config_, void *dims_, const int *nx)
{
    ocp_nlp_constraints_bgh_dims *dims = (ocp_nlp_constraints_bgh_dims *) dims_;
    dims->nx = *nx;
}

<<<<<<< HEAD
=======


>>>>>>> 254ecc84
static void ocp_nlp_constraints_bgh_set_nu(void *config_, void *dims_, const int *nu)
{
    ocp_nlp_constraints_bgh_dims *dims = (ocp_nlp_constraints_bgh_dims *) dims_;
    dims->nu = *nu;
}

<<<<<<< HEAD
=======


>>>>>>> 254ecc84
static void ocp_nlp_constraints_bgh_set_nbx(void *config_, void *dims_, const int *nbx)
{
    ocp_nlp_constraints_bgh_dims *dims = (ocp_nlp_constraints_bgh_dims *) dims_;
    dims->nbx = *nbx;
<<<<<<< HEAD
    dims->nb = *nbx + dims->nbu;
}

=======
    dims->nb = dims->nbu + dims->nbx;
}



>>>>>>> 254ecc84
static void ocp_nlp_constraints_bgh_set_nbu(void *config_, void *dims_, const int *nbu)
{
    ocp_nlp_constraints_bgh_dims *dims = (ocp_nlp_constraints_bgh_dims *) dims_;
    dims->nbu = *nbu;
<<<<<<< HEAD
    dims->nb = *nbu + dims->nbx;
}

=======
    dims->nb = dims->nbu + dims->nbx;
}



>>>>>>> 254ecc84
static void ocp_nlp_constraints_bgh_set_ng(void *config_, void *dims_, const int *ng)
{
    ocp_nlp_constraints_bgh_dims *dims = (ocp_nlp_constraints_bgh_dims *) dims_;
    dims->ng = *ng;
}

<<<<<<< HEAD
=======


>>>>>>> 254ecc84
static void ocp_nlp_constraints_bgh_set_nh(void *config_, void *dims_, const int *nh)
{
    ocp_nlp_constraints_bgh_dims *dims = (ocp_nlp_constraints_bgh_dims *) dims_;
    dims->nh = *nh;
}

<<<<<<< HEAD
static void ocp_nlp_constraints_bgh_set_ns(void *config_, void *dims_, const int *ns)
{
    ocp_nlp_constraints_bgh_dims *dims = (ocp_nlp_constraints_bgh_dims *) dims_;
    dims->ns = *ns;
}

static void ocp_nlp_constraints_bgh_set_np(void *config_, void *dims_, const int *np)
{
    if (*np != 0)
    {
        printf("\nerror: np != 0\n");
        printf("dimension of nonlinear function in quadratic_over_nonlinear constraints\n");
        printf("not supported by this constraint module\n");
        exit(1);
    }
}

=======


static void ocp_nlp_constraints_bgh_set_nsbu(void *config_, void *dims_, const int *nsbu)
{
    ocp_nlp_constraints_bgh_dims *dims = (ocp_nlp_constraints_bgh_dims *) dims_;
    dims->nsbu = *nsbu;
    dims->ns = dims->nsbu + dims->nsbx + dims->nsg + dims->nsh;
}



static void ocp_nlp_constraints_bgh_set_nsbx(void *config_, void *dims_, const int *nsbx)
{
    ocp_nlp_constraints_bgh_dims *dims = (ocp_nlp_constraints_bgh_dims *) dims_;
    dims->nsbx = *nsbx;
    dims->ns = dims->nsbu + dims->nsbx + dims->nsg + dims->nsh;
}



static void ocp_nlp_constraints_bgh_set_nsg(void *config_, void *dims_, const int *nsg)
{
    ocp_nlp_constraints_bgh_dims *dims = (ocp_nlp_constraints_bgh_dims *) dims_;
    dims->nsg = *nsg;
    dims->ns = dims->nsbu + dims->nsbx + dims->nsg + dims->nsh;
}



static void ocp_nlp_constraints_bgh_set_nsh(void *config_, void *dims_, const int *nsh)
{
    ocp_nlp_constraints_bgh_dims *dims = (ocp_nlp_constraints_bgh_dims *) dims_;
    dims->nsh = *nsh;
    dims->ns = dims->nsbu + dims->nsbx + dims->nsg + dims->nsh;
}



>>>>>>> 254ecc84
void ocp_nlp_constraints_bgh_dims_set(void *config_, void *dims_, const char *field,
                                             const int* value)
{
    if (!strcmp(field, "nx"))
    {
        ocp_nlp_constraints_bgh_set_nx(config_, dims_, value);
    }
    else if (!strcmp(field, "nu"))
    {
        ocp_nlp_constraints_bgh_set_nu(config_, dims_, value);
    }
    else if (!strcmp(field, "nz"))
    {
        // do nothing
        // TODO(all): implement constraints with daes
    }
    else if (!strcmp(field, "nbx"))
    {
        ocp_nlp_constraints_bgh_set_nbx(config_, dims_, value);
    }
    else if (!strcmp(field, "nbu"))
    {
        ocp_nlp_constraints_bgh_set_nbu(config_, dims_, value);
    }
    else if (!strcmp(field, "ng"))
    {
        ocp_nlp_constraints_bgh_set_ng(config_, dims_, value);
    }
    else if (!strcmp(field, "nh"))
    {
        ocp_nlp_constraints_bgh_set_nh(config_, dims_, value);
    }
<<<<<<< HEAD
    else if (!strcmp(field, "ns"))
    {
        ocp_nlp_constraints_bgh_set_ns(config_, dims_, value);
    }
    else if (!strcmp(field, "np"))
    {
        ocp_nlp_constraints_bgh_set_np(config_, dims_, value);
    }
    else
    {
        printf("\nerror: dimension type not available in module\n");
=======
    else if (!strcmp(field, "nsbu"))
    {
        ocp_nlp_constraints_bgh_set_nsbu(config_, dims_, value);
    }
    else if (!strcmp(field, "nsbx"))
    {
        ocp_nlp_constraints_bgh_set_nsbx(config_, dims_, value);
    }
    else if (!strcmp(field, "nsg"))
    {
        ocp_nlp_constraints_bgh_set_nsg(config_, dims_, value);
    }
    else if (!strcmp(field, "nsh"))
    {
        ocp_nlp_constraints_bgh_set_nsh(config_, dims_, value);
    }
    else
    {
        printf("\nerror: dims type not available in module ocp_nlp_constraints_bgh: %s\n", field);
>>>>>>> 254ecc84
        exit(1);
    }
}

<<<<<<< HEAD
=======


>>>>>>> 254ecc84
/* dimension getters */
static void ocp_nlp_constraints_bgh_get_ni(void *config_, void *dims_, int* value)
{
    ocp_nlp_constraints_bgh_dims *dims = (ocp_nlp_constraints_bgh_dims *) dims_;
    *value = dims->nbx + dims->nbu + dims->ng + dims->nh + dims->ns;
}

<<<<<<< HEAD
=======


>>>>>>> 254ecc84
static void ocp_nlp_constraints_bgh_get_nb(void *config_, void *dims_, int* value)
{
    ocp_nlp_constraints_bgh_dims *dims = (ocp_nlp_constraints_bgh_dims *) dims_;
    *value = dims->nb;
}

<<<<<<< HEAD
=======


>>>>>>> 254ecc84
static void ocp_nlp_constraints_bgh_get_ng(void *config_, void *dims_, int* value)
{
    ocp_nlp_constraints_bgh_dims *dims = (ocp_nlp_constraints_bgh_dims *) dims_;
    *value = dims->ng;
}

<<<<<<< HEAD
=======


>>>>>>> 254ecc84
static void ocp_nlp_constraints_bgh_get_nh(void *config_, void *dims_, int* value)
{
    ocp_nlp_constraints_bgh_dims *dims = (ocp_nlp_constraints_bgh_dims *) dims_;
    *value = dims->nh;
}


<<<<<<< HEAD
=======

static void ocp_nlp_constraints_bgh_get_ns(void *config_, void *dims_, int* value)
{
    ocp_nlp_constraints_bgh_dims *dims = (ocp_nlp_constraints_bgh_dims *) dims_;
    *value = dims->ns;
}



>>>>>>> 254ecc84
void ocp_nlp_constraints_bgh_dims_get(void *config_, void *dims_, const char *field, int* value)
{
    if (!strcmp(field, "ni"))
    {
        ocp_nlp_constraints_bgh_get_ni(config_, dims_, value);
    }
    else if (!strcmp(field, "nb"))
    {
        ocp_nlp_constraints_bgh_get_nb(config_, dims_, value);
    }
    else if (!strcmp(field, "ng"))
    {
        ocp_nlp_constraints_bgh_get_ng(config_, dims_, value);
    }
    else if (!strcmp(field, "nh"))
    {
        ocp_nlp_constraints_bgh_get_nh(config_, dims_, value);
    }
<<<<<<< HEAD
=======
    else if (!strcmp(field, "ns"))
    {
        ocp_nlp_constraints_bgh_get_ns(config_, dims_, value);
    }
>>>>>>> 254ecc84
    else
    {
        printf("error: attempt to get dimension from constraint model, that is not there");
        exit(1);
    }
}



/************************************************
 * model
 ************************************************/

int ocp_nlp_constraints_bgh_model_calculate_size(void *config, void *dims_)
{
    ocp_nlp_constraints_bgh_dims *dims = dims_;

    // extract dims
    int nx = dims->nx;
    int nu = dims->nu;
    int nb = dims->nb;
    int ng = dims->ng;
    int nh = dims->nh;
    int ns = dims->ns;

    int size = 0;

    size += sizeof(ocp_nlp_constraints_bgh_model);

    size += sizeof(int) * nb;                                         // idxb
    size += sizeof(int) * ns;                                         // idxs
    size += blasfeo_memsize_dvec(2 * nb + 2 * ng + 2 * nh + 2 * ns);  // d
    size += blasfeo_memsize_dmat(nu + nx, ng);                        // DCt

    size += 64;  // blasfeo_mem align

    return size;
}



void *ocp_nlp_constraints_bgh_model_assign(void *config, void *dims_, void *raw_memory)
{
    ocp_nlp_constraints_bgh_dims *dims = dims_;

    char *c_ptr = (char *) raw_memory;

    // extract sizes
    int nx = dims->nx;
    int nu = dims->nu;
    int nb = dims->nb;
    int ng = dims->ng;
    int nh = dims->nh;
    int ns = dims->ns;

    // struct
    ocp_nlp_constraints_bgh_model *model = (ocp_nlp_constraints_bgh_model *) c_ptr;
    c_ptr += sizeof(ocp_nlp_constraints_bgh_model);

    // dims
    //  model->dims = dims;

    // blasfeo_mem align
    align_char_to(64, &c_ptr);

    // blasfeo_dmat
    // DCt
    assign_and_advance_blasfeo_dmat_mem(nu + nx, ng, &model->DCt, &c_ptr);

    // blasfeo_dvec
    // d
    assign_and_advance_blasfeo_dvec_mem(2 * nb + 2 * ng + 2 * nh + 2 * ns, &model->d, &c_ptr);
    // default initialization to zero
    blasfeo_dvecse(2*nb+2*ng+2*nh+2*ns, 0.0, &model->d, 0);

    // int
    // idxb
    assign_and_advance_int(nb, &model->idxb, &c_ptr);
    // idxs
    assign_and_advance_int(ns, &model->idxs, &c_ptr);

    // h
    //  model->h = NULL;

    // assert
    assert((char *) raw_memory + ocp_nlp_constraints_bgh_model_calculate_size(config, dims) >=
           c_ptr);

    return model;
}

int ocp_nlp_constraints_bgh_bounds_set(void *config_, void *dims_,
                         void *model_, const char *field, void *value)
{
    ocp_nlp_constraints_bgh_dims *dims = (ocp_nlp_constraints_bgh_dims *) dims_;
    ocp_nlp_constraints_bgh_model *model = (ocp_nlp_constraints_bgh_model *) model_;

    int status = ACADOS_FAILURE;

    if (!dims || !model || !field || !value) return ACADOS_FAILURE;

    int nb = dims->nb;
    int ng = dims->ng;
    int nh = dims->nh;
    int ns = dims->ns;
    int nbx = dims->nbx;
    int nbu = dims->nbu;
    // TODO(oj): document which strings mean what! - adapted from prev implementation..
    if (!strcmp(field, "lb"))
    {
        blasfeo_pack_dvec(nb, value, &model->d, 0);
        status = ACADOS_SUCCESS;
    }
    else if (!strcmp(field, "lbx"))
    {
        blasfeo_pack_dvec(nbx, value, &model->d, nbu);
        status = ACADOS_SUCCESS;
    }
    else if (!strcmp(field, "ubx"))
    {
        blasfeo_pack_dvec(nbx, value, &model->d, nb + ng + nh + nbu);
        status = ACADOS_SUCCESS;
    }
    else if (!strcmp(field, "ub"))
    {
        blasfeo_pack_dvec(nb, value, &model->d, nb+ng+nh);
        status = ACADOS_SUCCESS;
    }
    else if (!strcmp(field, "lg"))
    {
        blasfeo_pack_dvec(ng, value, &model->d, nb);
        status = ACADOS_SUCCESS;
    }
    else if (!strcmp(field, "ug"))
    {
        blasfeo_pack_dvec(ng, value, &model->d, 2*nb+ng+nh);
        status = ACADOS_SUCCESS;
    }
    else if (!strcmp(field, "lh"))
    {
        blasfeo_pack_dvec(nh, value, &model->d, nb+ng);
        status = ACADOS_SUCCESS;
    }
    else if (!strcmp(field, "uh"))
    {
        blasfeo_pack_dvec(nh, value, &model->d, 2*nb+2*ng+nh);
        status = ACADOS_SUCCESS;
    }
    else if (!strcmp(field, "ls"))
    {
        blasfeo_pack_dvec(ns, value, &model->d, 2*nb+2*ng+2*nh);
        status = ACADOS_SUCCESS;
    }
    else if (!strcmp(field, "us"))
    {
        blasfeo_pack_dvec(ns, value, &model->d, 2*nb+2*ng+2*nh+ns);
        status = ACADOS_SUCCESS;
    }
    else
    {
        printf("Array identifier not implemented!\n");
    }

    return status;
}


int ocp_nlp_constraints_bgh_model_set(void *config_, void *dims_,
                         void *model_, const char *field, void *value)
{
    ocp_nlp_constraints_bgh_dims *dims = (ocp_nlp_constraints_bgh_dims *) dims_;
    ocp_nlp_constraints_bgh_model *model = (ocp_nlp_constraints_bgh_model *) model_;

    int status = ACADOS_FAILURE;

    int ii;
    int *ptr_i;

    if (!dims || !model || !field || !value) return ACADOS_FAILURE;

    int nu = dims->nu;
    int nx = dims->nx;
    int nb = dims->nb;
    int ng = dims->ng;
    int nh = dims->nh;
    int ns = dims->ns;
    int nsbu = dims->nsbu;
    int nsbx = dims->nsbx;
    int nsg = dims->nsg;
    int nsh = dims->nsh;
    int nbx = dims->nbx;
    int nbu = dims->nbu;
    // TODO(oj): document which strings mean what! - adapted from prev implementation..
    if (!strcmp(field, "lb")) // TODO(fuck_lint) remove !!!
    {
        blasfeo_pack_dvec(nb, value, &model->d, 0);
        status = ACADOS_SUCCESS;
    }
    else if (!strcmp(field, "ub")) // TODO(fuck_lint) remove !!!
    {
        blasfeo_pack_dvec(nb, value, &model->d, nb+ng+nh);
        status = ACADOS_SUCCESS;
    }
    else if (!strcmp(field, "idxbx"))
    {
        ptr_i = (int *) value;
        for (ii=0; ii < nbx; ii++)
            model->idxb[nbu+ii] = nbu+ptr_i[ii];
        status = ACADOS_SUCCESS;
    }
    else if (!strcmp(field, "lbx"))
    {
        blasfeo_pack_dvec(nbx, value, &model->d, nbu);
        status = ACADOS_SUCCESS;
    }
    else if (!strcmp(field, "ubx"))
    {
        blasfeo_pack_dvec(nbx, value, &model->d, nb + ng + nh + nbu);
        status = ACADOS_SUCCESS;
    }
    else if (!strcmp(field, "idxbu"))
    {
        ptr_i = (int *) value;
        for (ii=0; ii < nbu; ii++)
            model->idxb[ii] = ptr_i[ii];
        status = ACADOS_SUCCESS;
    }
    else if (!strcmp(field, "lbu"))
    {
        blasfeo_pack_dvec(nbu, value, &model->d, 0);
        status = ACADOS_SUCCESS;
    }
    else if (!strcmp(field, "ubu"))
    {
        blasfeo_pack_dvec(nbu, value, &model->d, nb + ng + nh);
        status = ACADOS_SUCCESS;
    }
    else if (!strcmp(field, "C"))
    {
        blasfeo_pack_tran_dmat(ng, nx, value, ng, &model->DCt, nu, 0);
        status = ACADOS_SUCCESS;
    }
    else if (!strcmp(field, "D"))
    {
        blasfeo_pack_tran_dmat(ng, nu, value, ng, &model->DCt, 0, 0);
        status = ACADOS_SUCCESS;
    }
    else if (!strcmp(field, "lg"))
    {
        blasfeo_pack_dvec(ng, value, &model->d, nb);
        status = ACADOS_SUCCESS;
    }
    else if (!strcmp(field, "ug"))
    {
        blasfeo_pack_dvec(ng, value, &model->d, 2*nb+ng+nh);
        status = ACADOS_SUCCESS;
    }
    else if (!strcmp(field, "h"))
    {
        model->h = value;
        status = ACADOS_SUCCESS;
    }
    else if (!strcmp(field, "lh")) // TODO(fuck_lint) remove
    {
        blasfeo_pack_dvec(nh, value, &model->d, nb+ng);
        status = ACADOS_SUCCESS;
    }
    else if (!strcmp(field, "uh")) // TODO(fuck_lint) remove
    {
        blasfeo_pack_dvec(nh, value, &model->d, 2*nb+2*ng+nh);
        status = ACADOS_SUCCESS;
    }
    else if (!strcmp(field, "idxsbu"))
    {
        ptr_i = (int *) value;
        for (ii=0; ii < nsbu; ii++)
            model->idxs[ii] = ptr_i[ii];
        status = ACADOS_SUCCESS;
    }
    else if (!strcmp(field, "lsbu"))
    {
        blasfeo_pack_dvec(nsbu, value, &model->d, 2*nb+2*ng+2*nh);
        status = ACADOS_SUCCESS;
    }
    else if (!strcmp(field, "usbu"))
    {
        blasfeo_pack_dvec(nsbu, value, &model->d, 2*nb+2*ng+2*nh+ns);
        status = ACADOS_SUCCESS;
    }
    else if (!strcmp(field, "idxsbx"))
    {
        ptr_i = (int *) value;
        for (ii=0; ii < nsbx; ii++)
            model->idxs[nsbu+ii] = nbu+ptr_i[ii];
        status = ACADOS_SUCCESS;
    }
    else if (!strcmp(field, "lsbx"))
    {
        blasfeo_pack_dvec(nsbx, value, &model->d, 2*nb+2*ng+2*nh+nsbu);
        status = ACADOS_SUCCESS;
    }
    else if (!strcmp(field, "usbx"))
    {
        blasfeo_pack_dvec(nsbx, value, &model->d, 2*nb+2*ng+2*nh+ns+nsbu);
        status = ACADOS_SUCCESS;
    }
    else if (!strcmp(field, "idxsg"))
    {
        ptr_i = (int *) value;
        for (ii=0; ii < nsg; ii++)
            model->idxs[nsbu+nsbx+ii] = nbu+nbx+ptr_i[ii];
        status = ACADOS_SUCCESS;
    }
    else if (!strcmp(field, "lsg"))
    {
        blasfeo_pack_dvec(nsg, value, &model->d, 2*nb+2*ng+2*nh+nsbu+nsbx);
        status = ACADOS_SUCCESS;
    }
    else if (!strcmp(field, "usg"))
    {
        blasfeo_pack_dvec(nsg, value, &model->d, 2*nb+2*ng+2*nh+ns+nsbu+nsbx);
        status = ACADOS_SUCCESS;
    }
    else if (!strcmp(field, "idxsh"))
    {
        ptr_i = (int *) value;
        for (ii=0; ii < nsh; ii++)
            model->idxs[nsbu+nsbx+nsg+ii] = nbu+nbx+ng+ptr_i[ii];
        status = ACADOS_SUCCESS;
    }
    else if (!strcmp(field, "lsh"))
    {
        blasfeo_pack_dvec(nsh, value, &model->d, 2*nb+2*ng+2*nh+nsbu+nsbx+nsg);
        status = ACADOS_SUCCESS;
    }
    else if (!strcmp(field, "ush"))
    {
        blasfeo_pack_dvec(nsh, value, &model->d, 2*nb+2*ng+2*nh+ns+nsbu+nsbx+nsg);
        status = ACADOS_SUCCESS;
    }
    else
    {
        printf("\nerror: model field not available in module ocp_nlp_constraints_bgh: %s\n", field);
        exit(1);
    }

    return status;
}


/************************************************
 * options
 ************************************************/

int ocp_nlp_constraints_bgh_opts_calculate_size(void *config_, void *dims_)
{
    int size = 0;

    size += sizeof(ocp_nlp_constraints_bgh_opts);

    return size;
}



void *ocp_nlp_constraints_bgh_opts_assign(void *config_, void *dims_, void *raw_memory)
{
    char *c_ptr = (char *) raw_memory;

    ocp_nlp_constraints_bgh_opts *opts = (ocp_nlp_constraints_bgh_opts *) c_ptr;
    c_ptr += sizeof(ocp_nlp_constraints_bgh_opts);

    assert((char *) raw_memory + ocp_nlp_constraints_bgh_opts_calculate_size(config_, dims_) >=
           c_ptr);

    return opts;
}



void ocp_nlp_constraints_bgh_opts_initialize_default(void *config_, void *dims_, void *opts_)
{
    ocp_nlp_constraints_bgh_opts *opts = opts_;

    opts->compute_adj = 1;

    return;
}



void ocp_nlp_constraints_bgh_opts_update(void *config_, void *dims_, void *opts_)
{
    //  ocp_nlp_constraints_bgh_opts *opts = opts_;

    return;
}



void ocp_nlp_constraints_bgh_opts_set(void *config_, void *dims_, void *opts_,
    enum acados_opts name, void *ptr_value)
{

    ocp_nlp_constraints_bgh_opts *opts = opts_;

    if (name == COMPUTE_ADJ)
    {
        int *compute_adj = ptr_value;
        opts->compute_adj = *compute_adj;
    }
    else
    {
        // TODO(fuck_you_lint): something better tha this print-and-exit
        printf("\nocp_nlp_constraints_bgh_opts_set: unknown opts name !\n");
        exit(1);
    }

    return;

}



/************************************************
 * memory
 ************************************************/

int ocp_nlp_constraints_bgh_memory_calculate_size(void *config_, void *dims_, void *opts_)
{
    ocp_nlp_constraints_bgh_dims *dims = dims_;

    // extract dims
    int nx = dims->nx;
    int nu = dims->nu;
    int nb = dims->nb;
    int ng = dims->ng;
    int nh = dims->nh;
    int ns = dims->ns;

    int size = 0;

    size += sizeof(ocp_nlp_constraints_bgh_memory);

    size += 1 * blasfeo_memsize_dvec(2 * nb + 2 * ng + 2 * nh + 2 * ns);  // fun
    size += 1 * blasfeo_memsize_dvec(nu + nx + 2 * ns);                   // adj

    size += 1 * 64;  // blasfeo_mem align

    return size;
}



void *ocp_nlp_constraints_bgh_memory_assign(void *config_, void *dims_, void *opts_,
                                            void *raw_memory)
{
    ocp_nlp_constraints_bgh_dims *dims = dims_;

    char *c_ptr = (char *) raw_memory;

    // extract dims
    int nx = dims->nx;
    int nu = dims->nu;
    int nb = dims->nb;
    int ng = dims->ng;
    int nh = dims->nh;
    int ns = dims->ns;

    // struct
    ocp_nlp_constraints_bgh_memory *memory = (ocp_nlp_constraints_bgh_memory *) c_ptr;
    c_ptr += sizeof(ocp_nlp_constraints_bgh_memory);

    // blasfeo_mem align
    align_char_to(64, &c_ptr);

    // fun
    assign_and_advance_blasfeo_dvec_mem(2 * nb + 2 * ng + 2 * nh + 2 * ns, &memory->fun, &c_ptr);
    // adj
    assign_and_advance_blasfeo_dvec_mem(nu + nx + 2 * ns, &memory->adj, &c_ptr);

    assert((char *) raw_memory +
               ocp_nlp_constraints_bgh_memory_calculate_size(config_, dims, opts_) >=
           c_ptr);

    return memory;
}



struct blasfeo_dvec *ocp_nlp_constraints_bgh_memory_get_fun_ptr(void *memory_)
{
    ocp_nlp_constraints_bgh_memory *memory = memory_;

    return &memory->fun;
}



struct blasfeo_dvec *ocp_nlp_constraints_bgh_memory_get_adj_ptr(void *memory_)
{
    ocp_nlp_constraints_bgh_memory *memory = memory_;

    return &memory->adj;
}



void ocp_nlp_constraints_bgh_memory_set_ux_ptr(struct blasfeo_dvec *ux, void *memory_)
{
    ocp_nlp_constraints_bgh_memory *memory = memory_;

    memory->ux = ux;
}



void ocp_nlp_constraints_bgh_memory_set_lam_ptr(struct blasfeo_dvec *lam, void *memory_)
{
    ocp_nlp_constraints_bgh_memory *memory = memory_;

    memory->lam = lam;
}



void ocp_nlp_constraints_bgh_memory_set_DCt_ptr(struct blasfeo_dmat *DCt, void *memory_)
{
    ocp_nlp_constraints_bgh_memory *memory = memory_;

    memory->DCt = DCt;
}



void ocp_nlp_constraints_bgh_memory_set_RSQrq_ptr(struct blasfeo_dmat *RSQrq, void *memory_)
{
    ocp_nlp_constraints_bgh_memory *memory = memory_;

    memory->RSQrq = RSQrq;
}



void ocp_nlp_constraints_bgh_memory_set_idxb_ptr(int *idxb, void *memory_)
{
    ocp_nlp_constraints_bgh_memory *memory = memory_;

    memory->idxb = idxb;
}



void ocp_nlp_constraints_bgh_memory_set_idxs_ptr(int *idxs, void *memory_)
{
    ocp_nlp_constraints_bgh_memory *memory = memory_;

    memory->idxs = idxs;
}



/************************************************
 * workspace
 ************************************************/

int ocp_nlp_constraints_bgh_workspace_calculate_size(void *config_, void *dims_, void *opts_)
{
    ocp_nlp_constraints_bgh_dims *dims = dims_;

    // extract dims
    // int nx = dims->nx;
    // int nu = dims->nu;
    int nb = dims->nb;
    int ng = dims->ng;
    int nh = dims->nh;
    int ns = dims->ns;

    int size = 0;

    size += sizeof(ocp_nlp_constraints_bgh_workspace);

    size += 1 * blasfeo_memsize_dvec(nb + ng + nh + ns);  // tmp_ni

    size += 1 * 64;  // blasfeo_mem align

    return size;
}



static void ocp_nlp_constraints_bgh_cast_workspace(void *config_, void *dims_, void *opts_,
                                                   void *work_)
{
    ocp_nlp_constraints_bgh_dims *dims = dims_;
    ocp_nlp_constraints_bgh_workspace *work = work_;

    // extract dims
    // int nx = dims->nx;
    // int nu = dims->nu;
    int nb = dims->nb;
    int ng = dims->ng;
    int nh = dims->nh;
    int ns = dims->ns;

    char *c_ptr = (char *) work_;
    c_ptr += sizeof(ocp_nlp_constraints_bgh_workspace);

    // blasfeo_mem align
    align_char_to(64, &c_ptr);

    // tmp_ni
    assign_and_advance_blasfeo_dvec_mem(nb + ng + nh + ns, &work->tmp_ni, &c_ptr);

    assert((char *) work + ocp_nlp_constraints_bgh_workspace_calculate_size(config_, dims, opts_) >=
           c_ptr);

    return;
}



/************************************************
 * functions
 ************************************************/

void ocp_nlp_constraints_bgh_initialize(void *config_, void *dims_, void *model_, void *opts,
                                        void *memory_, void *work_)
{
    ocp_nlp_constraints_bgh_dims *dims = dims_;
    ocp_nlp_constraints_bgh_model *model = model_;
    ocp_nlp_constraints_bgh_memory *memory = memory_;

    // loop index
    int j;

    // extract dims
    int nx = dims->nx;
    int nu = dims->nu;
    int nb = dims->nb;
    int ng = dims->ng;
    int ns = dims->ns;

    // initialize idxb
    for (j = 0; j < nb; j++)
    {
        memory->idxb[j] = model->idxb[j];
    }

    // initialize idxs
    for (j = 0; j < ns; j++)
    {
        memory->idxs[j] = model->idxs[j];
    }

    // initialize general constraints matrix
    blasfeo_dgecp(nu + nx, ng, &model->DCt, 0, 0, memory->DCt, 0, 0);

    return;
}



void ocp_nlp_constraints_bgh_update_qp_matrices(void *config_, void *dims_, void *model_,
                                                void *opts_, void *memory_, void *work_)
{
    ocp_nlp_constraints_bgh_dims *dims = dims_;
    ocp_nlp_constraints_bgh_model *model = model_;
    ocp_nlp_constraints_bgh_opts *opts = opts_;
    ocp_nlp_constraints_bgh_memory *memory = memory_;
    ocp_nlp_constraints_bgh_workspace *work = work_;

    ocp_nlp_constraints_bgh_cast_workspace(config_, dims, opts_, work_);

    // extract dims
    int nx = dims->nx;
    int nu = dims->nu;
    int nb = dims->nb;
    int ng = dims->ng;
    int nh = dims->nh;
    int ns = dims->ns;

    // XXX large enough ?
    ext_fun_arg_t ext_fun_type_in[2];
    void *ext_fun_in[2];
    ext_fun_arg_t ext_fun_type_out[2];
    void *ext_fun_out[2];

    // box
    blasfeo_dvecex_sp(nb, 1.0, model->idxb, memory->ux, 0, &work->tmp_ni, 0);

    // general linear
    blasfeo_dgemv_t(nu + nx, ng, 1.0, memory->DCt, 0, 0, memory->ux, 0, 0.0, &work->tmp_ni, nb,
                    &work->tmp_ni, nb);

    // nonlinear
    if (nh > 0)
    {
        //
        ext_fun_type_in[0] = BLASFEO_DVEC;
        ext_fun_in[0] = memory->ux;  // ux: nu+nx

        //
        ext_fun_type_out[0] = BLASFEO_DVEC_ARGS;
        struct blasfeo_dvec_args h_args;
        h_args.x = &work->tmp_ni;
        h_args.xi = nb + ng;
        ext_fun_out[0] = &h_args;  // fun: nh
        //
        ext_fun_type_out[1] = BLASFEO_DMAT_ARGS;
        struct blasfeo_dmat_args Jht_args;
        Jht_args.A = memory->DCt;
        Jht_args.ai = 0;
        Jht_args.aj = ng;
        ext_fun_out[1] = &Jht_args;  // jac': (nu+nx) * nh

        model->h->evaluate(model->h, ext_fun_type_in, ext_fun_in, ext_fun_type_out, ext_fun_out);
    }

    blasfeo_daxpy(nb + ng + nh, -1.0, &work->tmp_ni, 0, &model->d, 0, &memory->fun, 0);
    blasfeo_daxpy(nb + ng + nh, -1.0, &model->d, nb + ng + nh, &work->tmp_ni, 0, &memory->fun,
                  nb + ng + nh);

    // soft
    blasfeo_dvecad_sp(ns, -1.0, memory->ux, nu + nx, model->idxs, &memory->fun, 0);
    blasfeo_dvecad_sp(ns, -1.0, memory->ux, nu + nx + ns, model->idxs, &memory->fun, nb + ng + nh);

    blasfeo_daxpy(2 * ns, -1.0, memory->ux, nu + nx, &model->d, 2 * nb + 2 * ng + 2 * nh,
                  &memory->fun, 2 * nb + 2 * ng + 2 * nh);

    // nlp_mem: ineq_adj
    if (opts->compute_adj)
    {
        blasfeo_dvecse(nu + nx + 2 * ns, 0.0, &memory->adj, 0);
        blasfeo_daxpy(nb + ng + nh, -1.0, memory->lam, nb+ng+nh, memory->lam, 0, &work->tmp_ni, 0);
        blasfeo_dvecad_sp(nb, 1.0, &work->tmp_ni, 0, model->idxb, &memory->adj, 0);
        blasfeo_dgemv_n(nu+nx, ng+nh, 1.0, memory->DCt, 0, 0, &work->tmp_ni, nb, 1.0, &memory->adj,
                        0, &memory->adj, 0);
        // soft
        blasfeo_dvecex_sp(ns, 1.0, model->idxs, memory->lam, 0, &memory->adj, nu + nx);
        blasfeo_dvecex_sp(ns, 1.0, model->idxs, memory->lam, nb + ng + nh, &memory->adj, nu+nx+ns);
        blasfeo_daxpy(2 * ns, 1.0, memory->lam, 2 * nb + 2 * ng + 2 * nh, &memory->adj, nu + nx,
                      &memory->adj, nu + nx);
    }

    return;
}



void ocp_nlp_constraints_bgh_config_initialize_default(void *config_)
{
    ocp_nlp_constraints_config *config = config_;

    config->dims_calculate_size = &ocp_nlp_constraints_bgh_dims_calculate_size;
    config->dims_assign = &ocp_nlp_constraints_bgh_dims_assign;
    config->dims_initialize = &ocp_nlp_constraints_bgh_dims_initialize;
<<<<<<< HEAD
    config->set_dims = &ocp_nlp_constraints_bgh_dims_set;
    config->get_dims = &ocp_nlp_constraints_bgh_dims_get;
    config->model_calculate_size = &ocp_nlp_constraints_bgh_model_calculate_size;
    config->model_assign = &ocp_nlp_constraints_bgh_model_assign;
    config->bounds_set = &ocp_nlp_constraints_bgh_bounds_set;
=======
    config->dims_set = &ocp_nlp_constraints_bgh_dims_set;
    config->get_dims = &ocp_nlp_constraints_bgh_dims_get;
    config->model_calculate_size = &ocp_nlp_constraints_bgh_model_calculate_size;
    config->model_assign = &ocp_nlp_constraints_bgh_model_assign;
    config->model_set = &ocp_nlp_constraints_bgh_model_set;
>>>>>>> 254ecc84
    config->opts_calculate_size = &ocp_nlp_constraints_bgh_opts_calculate_size;
    config->opts_assign = &ocp_nlp_constraints_bgh_opts_assign;
    config->opts_initialize_default = &ocp_nlp_constraints_bgh_opts_initialize_default;
    config->opts_update = &ocp_nlp_constraints_bgh_opts_update;
    config->opts_set = &ocp_nlp_constraints_bgh_opts_set;
    config->memory_calculate_size = &ocp_nlp_constraints_bgh_memory_calculate_size;
    config->memory_assign = &ocp_nlp_constraints_bgh_memory_assign;
    config->memory_get_fun_ptr = &ocp_nlp_constraints_bgh_memory_get_fun_ptr;
    config->memory_get_adj_ptr = &ocp_nlp_constraints_bgh_memory_get_adj_ptr;
    config->memory_set_ux_ptr = &ocp_nlp_constraints_bgh_memory_set_ux_ptr;
    config->memory_set_lam_ptr = &ocp_nlp_constraints_bgh_memory_set_lam_ptr;
    config->memory_set_DCt_ptr = &ocp_nlp_constraints_bgh_memory_set_DCt_ptr;
    config->memory_set_RSQrq_ptr = &ocp_nlp_constraints_bgh_memory_set_RSQrq_ptr;
    config->memory_set_idxb_ptr = &ocp_nlp_constraints_bgh_memory_set_idxb_ptr;
    config->memory_set_idxs_ptr = &ocp_nlp_constraints_bgh_memory_set_idxs_ptr;
    config->workspace_calculate_size = &ocp_nlp_constraints_bgh_workspace_calculate_size;
    config->initialize = &ocp_nlp_constraints_bgh_initialize;
    config->update_qp_matrices = &ocp_nlp_constraints_bgh_update_qp_matrices;
    config->config_initialize_default = &ocp_nlp_constraints_bgh_config_initialize_default;

    return;
}<|MERGE_RESOLUTION|>--- conflicted
+++ resolved
@@ -98,88 +98,48 @@
     dims->nx = *nx;
 }
 
-<<<<<<< HEAD
-=======
-
-
->>>>>>> 254ecc84
+
+
 static void ocp_nlp_constraints_bgh_set_nu(void *config_, void *dims_, const int *nu)
 {
     ocp_nlp_constraints_bgh_dims *dims = (ocp_nlp_constraints_bgh_dims *) dims_;
     dims->nu = *nu;
 }
 
-<<<<<<< HEAD
-=======
-
-
->>>>>>> 254ecc84
+
+
 static void ocp_nlp_constraints_bgh_set_nbx(void *config_, void *dims_, const int *nbx)
 {
     ocp_nlp_constraints_bgh_dims *dims = (ocp_nlp_constraints_bgh_dims *) dims_;
     dims->nbx = *nbx;
-<<<<<<< HEAD
-    dims->nb = *nbx + dims->nbu;
-}
-
-=======
     dims->nb = dims->nbu + dims->nbx;
 }
 
 
 
->>>>>>> 254ecc84
 static void ocp_nlp_constraints_bgh_set_nbu(void *config_, void *dims_, const int *nbu)
 {
     ocp_nlp_constraints_bgh_dims *dims = (ocp_nlp_constraints_bgh_dims *) dims_;
     dims->nbu = *nbu;
-<<<<<<< HEAD
-    dims->nb = *nbu + dims->nbx;
-}
-
-=======
     dims->nb = dims->nbu + dims->nbx;
 }
 
 
 
->>>>>>> 254ecc84
 static void ocp_nlp_constraints_bgh_set_ng(void *config_, void *dims_, const int *ng)
 {
     ocp_nlp_constraints_bgh_dims *dims = (ocp_nlp_constraints_bgh_dims *) dims_;
     dims->ng = *ng;
 }
 
-<<<<<<< HEAD
-=======
-
-
->>>>>>> 254ecc84
+
+
 static void ocp_nlp_constraints_bgh_set_nh(void *config_, void *dims_, const int *nh)
 {
     ocp_nlp_constraints_bgh_dims *dims = (ocp_nlp_constraints_bgh_dims *) dims_;
     dims->nh = *nh;
 }
 
-<<<<<<< HEAD
-static void ocp_nlp_constraints_bgh_set_ns(void *config_, void *dims_, const int *ns)
-{
-    ocp_nlp_constraints_bgh_dims *dims = (ocp_nlp_constraints_bgh_dims *) dims_;
-    dims->ns = *ns;
-}
-
-static void ocp_nlp_constraints_bgh_set_np(void *config_, void *dims_, const int *np)
-{
-    if (*np != 0)
-    {
-        printf("\nerror: np != 0\n");
-        printf("dimension of nonlinear function in quadratic_over_nonlinear constraints\n");
-        printf("not supported by this constraint module\n");
-        exit(1);
-    }
-}
-
-=======
 
 
 static void ocp_nlp_constraints_bgh_set_nsbu(void *config_, void *dims_, const int *nsbu)
@@ -218,7 +178,6 @@
 
 
 
->>>>>>> 254ecc84
 void ocp_nlp_constraints_bgh_dims_set(void *config_, void *dims_, const char *field,
                                              const int* value)
 {
@@ -251,48 +210,31 @@
     {
         ocp_nlp_constraints_bgh_set_nh(config_, dims_, value);
     }
-<<<<<<< HEAD
-    else if (!strcmp(field, "ns"))
-    {
-        ocp_nlp_constraints_bgh_set_ns(config_, dims_, value);
-    }
-    else if (!strcmp(field, "np"))
-    {
-        ocp_nlp_constraints_bgh_set_np(config_, dims_, value);
+    else if (!strcmp(field, "nsbu"))
+    {
+        ocp_nlp_constraints_bgh_set_nsbu(config_, dims_, value);
+    }
+    else if (!strcmp(field, "nsbx"))
+    {
+        ocp_nlp_constraints_bgh_set_nsbx(config_, dims_, value);
+    }
+    else if (!strcmp(field, "nsg"))
+    {
+        ocp_nlp_constraints_bgh_set_nsg(config_, dims_, value);
+    }
+    else if (!strcmp(field, "nsh"))
+    {
+        ocp_nlp_constraints_bgh_set_nsh(config_, dims_, value);
     }
     else
     {
-        printf("\nerror: dimension type not available in module\n");
-=======
-    else if (!strcmp(field, "nsbu"))
-    {
-        ocp_nlp_constraints_bgh_set_nsbu(config_, dims_, value);
-    }
-    else if (!strcmp(field, "nsbx"))
-    {
-        ocp_nlp_constraints_bgh_set_nsbx(config_, dims_, value);
-    }
-    else if (!strcmp(field, "nsg"))
-    {
-        ocp_nlp_constraints_bgh_set_nsg(config_, dims_, value);
-    }
-    else if (!strcmp(field, "nsh"))
-    {
-        ocp_nlp_constraints_bgh_set_nsh(config_, dims_, value);
-    }
-    else
-    {
         printf("\nerror: dims type not available in module ocp_nlp_constraints_bgh: %s\n", field);
->>>>>>> 254ecc84
         exit(1);
     }
 }
 
-<<<<<<< HEAD
-=======
-
-
->>>>>>> 254ecc84
+
+
 /* dimension getters */
 static void ocp_nlp_constraints_bgh_get_ni(void *config_, void *dims_, int* value)
 {
@@ -300,33 +242,24 @@
     *value = dims->nbx + dims->nbu + dims->ng + dims->nh + dims->ns;
 }
 
-<<<<<<< HEAD
-=======
-
-
->>>>>>> 254ecc84
+
+
 static void ocp_nlp_constraints_bgh_get_nb(void *config_, void *dims_, int* value)
 {
     ocp_nlp_constraints_bgh_dims *dims = (ocp_nlp_constraints_bgh_dims *) dims_;
     *value = dims->nb;
 }
 
-<<<<<<< HEAD
-=======
-
-
->>>>>>> 254ecc84
+
+
 static void ocp_nlp_constraints_bgh_get_ng(void *config_, void *dims_, int* value)
 {
     ocp_nlp_constraints_bgh_dims *dims = (ocp_nlp_constraints_bgh_dims *) dims_;
     *value = dims->ng;
 }
 
-<<<<<<< HEAD
-=======
-
-
->>>>>>> 254ecc84
+
+
 static void ocp_nlp_constraints_bgh_get_nh(void *config_, void *dims_, int* value)
 {
     ocp_nlp_constraints_bgh_dims *dims = (ocp_nlp_constraints_bgh_dims *) dims_;
@@ -334,8 +267,6 @@
 }
 
 
-<<<<<<< HEAD
-=======
 
 static void ocp_nlp_constraints_bgh_get_ns(void *config_, void *dims_, int* value)
 {
@@ -345,7 +276,6 @@
 
 
 
->>>>>>> 254ecc84
 void ocp_nlp_constraints_bgh_dims_get(void *config_, void *dims_, const char *field, int* value)
 {
     if (!strcmp(field, "ni"))
@@ -364,13 +294,10 @@
     {
         ocp_nlp_constraints_bgh_get_nh(config_, dims_, value);
     }
-<<<<<<< HEAD
-=======
     else if (!strcmp(field, "ns"))
     {
         ocp_nlp_constraints_bgh_get_ns(config_, dims_, value);
     }
->>>>>>> 254ecc84
     else
     {
         printf("error: attempt to get dimension from constraint model, that is not there");
@@ -462,80 +389,6 @@
     return model;
 }
 
-int ocp_nlp_constraints_bgh_bounds_set(void *config_, void *dims_,
-                         void *model_, const char *field, void *value)
-{
-    ocp_nlp_constraints_bgh_dims *dims = (ocp_nlp_constraints_bgh_dims *) dims_;
-    ocp_nlp_constraints_bgh_model *model = (ocp_nlp_constraints_bgh_model *) model_;
-
-    int status = ACADOS_FAILURE;
-
-    if (!dims || !model || !field || !value) return ACADOS_FAILURE;
-
-    int nb = dims->nb;
-    int ng = dims->ng;
-    int nh = dims->nh;
-    int ns = dims->ns;
-    int nbx = dims->nbx;
-    int nbu = dims->nbu;
-    // TODO(oj): document which strings mean what! - adapted from prev implementation..
-    if (!strcmp(field, "lb"))
-    {
-        blasfeo_pack_dvec(nb, value, &model->d, 0);
-        status = ACADOS_SUCCESS;
-    }
-    else if (!strcmp(field, "lbx"))
-    {
-        blasfeo_pack_dvec(nbx, value, &model->d, nbu);
-        status = ACADOS_SUCCESS;
-    }
-    else if (!strcmp(field, "ubx"))
-    {
-        blasfeo_pack_dvec(nbx, value, &model->d, nb + ng + nh + nbu);
-        status = ACADOS_SUCCESS;
-    }
-    else if (!strcmp(field, "ub"))
-    {
-        blasfeo_pack_dvec(nb, value, &model->d, nb+ng+nh);
-        status = ACADOS_SUCCESS;
-    }
-    else if (!strcmp(field, "lg"))
-    {
-        blasfeo_pack_dvec(ng, value, &model->d, nb);
-        status = ACADOS_SUCCESS;
-    }
-    else if (!strcmp(field, "ug"))
-    {
-        blasfeo_pack_dvec(ng, value, &model->d, 2*nb+ng+nh);
-        status = ACADOS_SUCCESS;
-    }
-    else if (!strcmp(field, "lh"))
-    {
-        blasfeo_pack_dvec(nh, value, &model->d, nb+ng);
-        status = ACADOS_SUCCESS;
-    }
-    else if (!strcmp(field, "uh"))
-    {
-        blasfeo_pack_dvec(nh, value, &model->d, 2*nb+2*ng+nh);
-        status = ACADOS_SUCCESS;
-    }
-    else if (!strcmp(field, "ls"))
-    {
-        blasfeo_pack_dvec(ns, value, &model->d, 2*nb+2*ng+2*nh);
-        status = ACADOS_SUCCESS;
-    }
-    else if (!strcmp(field, "us"))
-    {
-        blasfeo_pack_dvec(ns, value, &model->d, 2*nb+2*ng+2*nh+ns);
-        status = ACADOS_SUCCESS;
-    }
-    else
-    {
-        printf("Array identifier not implemented!\n");
-    }
-
-    return status;
-}
 
 
 int ocp_nlp_constraints_bgh_model_set(void *config_, void *dims_,
@@ -1128,19 +981,11 @@
     config->dims_calculate_size = &ocp_nlp_constraints_bgh_dims_calculate_size;
     config->dims_assign = &ocp_nlp_constraints_bgh_dims_assign;
     config->dims_initialize = &ocp_nlp_constraints_bgh_dims_initialize;
-<<<<<<< HEAD
-    config->set_dims = &ocp_nlp_constraints_bgh_dims_set;
-    config->get_dims = &ocp_nlp_constraints_bgh_dims_get;
-    config->model_calculate_size = &ocp_nlp_constraints_bgh_model_calculate_size;
-    config->model_assign = &ocp_nlp_constraints_bgh_model_assign;
-    config->bounds_set = &ocp_nlp_constraints_bgh_bounds_set;
-=======
     config->dims_set = &ocp_nlp_constraints_bgh_dims_set;
     config->get_dims = &ocp_nlp_constraints_bgh_dims_get;
     config->model_calculate_size = &ocp_nlp_constraints_bgh_model_calculate_size;
     config->model_assign = &ocp_nlp_constraints_bgh_model_assign;
     config->model_set = &ocp_nlp_constraints_bgh_model_set;
->>>>>>> 254ecc84
     config->opts_calculate_size = &ocp_nlp_constraints_bgh_opts_calculate_size;
     config->opts_assign = &ocp_nlp_constraints_bgh_opts_assign;
     config->opts_initialize_default = &ocp_nlp_constraints_bgh_opts_initialize_default;
