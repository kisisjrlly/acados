--- conflicted
+++ resolved
@@ -428,13 +428,8 @@
     {
         ptr_i = (int *) value;
         for (ii=0; ii < nbx; ii++)
-<<<<<<< HEAD
-            // model->idxb[nbu+ii] = nbu+ptr_i[ii];
             model->idxb[nbu+ii] = nu+ptr_i[ii];
         status = ACADOS_SUCCESS;
-=======
-            model->idxb[nbu+ii] = nu+ptr_i[ii];
->>>>>>> 59e5cc70
     }
     else if (!strcmp(field, "lbx"))
     {
