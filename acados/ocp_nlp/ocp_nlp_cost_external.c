--- conflicted
+++ resolved
@@ -85,13 +85,6 @@
     dims->ns = *ns;
 }
 
-<<<<<<< HEAD
-static void ocp_nlp_cost_external_set_ny(void *config_, void *dims_, int *ny)
-{
-    // NOTE(oj): @giaf/all what to do here?! throw error?
-}
-=======
->>>>>>> 254ecc84
 
 
 void ocp_nlp_cost_external_dims_set(void *config_, void *dims_, const char *field, int* value)
@@ -113,13 +106,6 @@
     {
         ocp_nlp_cost_external_set_ns(config_, dims_, value);
     }
-<<<<<<< HEAD
-    else if (!strcmp(field, "ny"))
-    {
-        ocp_nlp_cost_external_set_ny(config_, dims_, value);
-    }
-=======
->>>>>>> 254ecc84
     else
     {
         printf("\nerror: dimension type not available in module\n");
@@ -185,11 +171,7 @@
 }
 
 
-<<<<<<< HEAD
-int ocp_nlp_cost_external_set_model(void *config_, void *dims_, void *model_,
-=======
 int ocp_nlp_cost_external_model_set(void *config_, void *dims_, void *model_,
->>>>>>> 254ecc84
                                          const char *field, void *value_)
 {
     int status = ACADOS_SUCCESS;
@@ -500,17 +482,10 @@
     config->dims_calculate_size = &ocp_nlp_cost_external_dims_calculate_size;
     config->dims_assign = &ocp_nlp_cost_external_dims_assign;
     config->dims_initialize = &ocp_nlp_cost_external_dims_initialize;
-<<<<<<< HEAD
-    config->set_dims = &ocp_nlp_cost_external_dims_set;
-    config->model_calculate_size = &ocp_nlp_cost_external_model_calculate_size;
-    config->model_assign = &ocp_nlp_cost_external_model_assign;
-    config->set_model = &ocp_nlp_cost_external_set_model;
-=======
     config->dims_set = &ocp_nlp_cost_external_dims_set;
     config->model_calculate_size = &ocp_nlp_cost_external_model_calculate_size;
     config->model_assign = &ocp_nlp_cost_external_model_assign;
     config->model_set = &ocp_nlp_cost_external_model_set;
->>>>>>> 254ecc84
     config->opts_calculate_size = &ocp_nlp_cost_external_opts_calculate_size;
     config->opts_assign = &ocp_nlp_cost_external_opts_assign;
     config->opts_initialize_default = &ocp_nlp_cost_external_opts_initialize_default;
