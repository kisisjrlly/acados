/*
 *    This file is part of acados.
 *
 *    acados is free software; you can redistribute it and/or
 *    modify it under the terms of the GNU Lesser General Public
 *    License as published by the Free Software Foundation; either
 *    version 3 of the License, or (at your option) any later version.
 *
 *    acados is distributed in the hope that it will be useful,
 *    but WITHOUT ANY WARRANTY; without even the implied warranty of
 *    MERCHANTABILITY or FITNESS FOR A PARTICULAR PURPOSE.  See the GNU
 *    Lesser General Public License for more details.
 *
 *    You should have received a copy of the GNU Lesser General Public
 *    License along with acados; if not, write to the Free Software Foundation,
 *    Inc., 51 Franklin Street, Fifth Floor, Boston, MA  02110-1301  USA
 *
 */

#ifndef ACADOS_OCP_NLP_OCP_NLP_CONSTRAINTS_BGHP_H_
#define ACADOS_OCP_NLP_OCP_NLP_CONSTRAINTS_BGHP_H_

#ifdef __cplusplus
extern "C" {
#endif

// acados
#include "acados/ocp_qp/ocp_qp_common.h"
#include "acados/ocp_nlp/ocp_nlp_constraints_common.h"
#include "acados/utils/external_function_generic.h"
#include "acados/utils/types.h"



/* dims */

typedef struct
{
    int nx;
    int nu;
    int nb;  // nbx + nbu
    int nbu;
    int nbx;
    int ng;  // number of general linear constraints
    int nh;  // number of nonlinear path constraints
    int ns;  // nsbu + nsbx + nsg + nsh
    int nsbu;  // number of softed input bounds
    int nsbx;  // number of softed state bounds
    int nsg;  // number of softed general linear constraints
    int nsh;  // number of softed nonlinear constraints
    int np;  // dimension of nonlinear function in quadratic_over_nonlinear constraint
} ocp_nlp_constraints_bghp_dims;

//
int ocp_nlp_constraints_bghp_dims_calculate_size(void *config);
//
void *ocp_nlp_constraints_bghp_dims_assign(void *config, void *raw_memory);
//
void ocp_nlp_constraints_bghp_dims_initialize(void *config, void *dims, int nx, int nu, int nbx,
                                         int nbu, int ng, int nh, int nq, int ns);
//
void ocp_nlp_constraints_bghp_dims_get(void *config_, void *dims_, const char *field, int* value);


/* model */

typedef struct
{
    //  ocp_nlp_constraints_bghp_dims *dims;
    int *idxb;
    int *idxs;
    struct blasfeo_dvec d;
    struct blasfeo_dmat DCt;
    external_function_generic *h;
    external_function_generic *p;
} ocp_nlp_constraints_bghp_model;

//
int ocp_nlp_constraints_bghp_calculate_size(void *config, void *dims);
//
void *ocp_nlp_constraints_bghp_assign(void *config, void *dims, void *raw_memory);
//
<<<<<<< HEAD
int ocp_nlp_constraints_bghp_bounds_set(void *config_, void *dims_,
=======
int ocp_nlp_constraints_bghp_model_set(void *config_, void *dims_,
>>>>>>> 254ecc84
                         void *model_, const char *field, void *value);

/* options */

typedef struct
{
    int compute_adj;
} ocp_nlp_constraints_bghp_opts;

//
int ocp_nlp_constraints_bghp_opts_calculate_size(void *config, void *dims);
//
void *ocp_nlp_constraints_bghp_opts_assign(void *config, void *dims, void *raw_memory);
//
void ocp_nlp_constraints_bghp_opts_initialize_default(void *config, void *dims, void *opts);
//
void ocp_nlp_constraints_bghp_opts_update(void *config, void *dims, void *opts);
//
void ocp_nlp_constraints_bghp_opts_set(void *config, void *dims, void *opts, enum acados_opts name,
    void *ptr_value);

/* memory */

typedef struct
{
    struct blasfeo_dvec fun;
    struct blasfeo_dvec adj;
    struct blasfeo_dvec *ux;     // pointer to ux in nlp_out
    struct blasfeo_dvec *lam;    // pointer to lam in nlp_out
    struct blasfeo_dmat *DCt;    // pointer to DCt in qp_in
    struct blasfeo_dmat *RSQrq;  // pointer to RSQrq in qp_in
    int *idxb;                   // pointer to idxb[ii] in qp_in
    int *idxs;                   // pointer to idxs[ii] in qp_in
} ocp_nlp_constraints_bghp_memory;

//
int ocp_nlp_constraints_bghp_memory_calculate_size(void *config, void *dims, void *opts);
//
void *ocp_nlp_constraints_bghp_memory_assign(void *config, void *dims, void *opts,
    void *raw_memory);
//
struct blasfeo_dvec *ocp_nlp_constraints_bghp_memory_get_fun_ptr(void *memory_);
//
struct blasfeo_dvec *ocp_nlp_constraints_bghp_memory_get_adj_ptr(void *memory_);
//
void ocp_nlp_constraints_bghp_memory_set_ux_ptr(struct blasfeo_dvec *ux, void *memory_);
void ocp_nlp_constraints_bghp_memory_set_lam_ptr(struct blasfeo_dvec *lam, void *memory_);
//
void ocp_nlp_constraints_bghp_memory_set_DCt_ptr(struct blasfeo_dmat *DCt, void *memory);
//
void ocp_nlp_constraints_bghp_memory_set_idxb_ptr(int *idxb, void *memory_);
//
void ocp_nlp_constraints_bghp_memory_set_idxs_ptr(int *idxs, void *memory_);

/* workspace */

typedef struct
{
    struct blasfeo_dvec tmp_ni;
    struct blasfeo_dmat jacobian_quadratic;
} ocp_nlp_constraints_bghp_workspace;

//
int ocp_nlp_constraints_bghp_workspace_calculate_size(void *config, void *dims, void *opts);

/* functions */

//
void ocp_nlp_constraints_bghp_config_initialize_default(void *config);
//
void ocp_nlp_constraints_bghp_initialize(void *config, void *dims, void *model, void *opts,
                                    void *mem, void *work);
//
void ocp_nlp_constraints_bghp_update_qp_matrices(void *config_, void *dims, void *model_,
                                            void *opts_, void *memory_, void *work_);



#ifdef __cplusplus
} /* extern "C" */
#endif

#endif  // ACADOS_OCP_NLP_OCP_NLP_CONSTRAINTS_BGHP_H_<|MERGE_RESOLUTION|>--- conflicted
+++ resolved
@@ -80,11 +80,7 @@
 //
 void *ocp_nlp_constraints_bghp_assign(void *config, void *dims, void *raw_memory);
 //
-<<<<<<< HEAD
-int ocp_nlp_constraints_bghp_bounds_set(void *config_, void *dims_,
-=======
 int ocp_nlp_constraints_bghp_model_set(void *config_, void *dims_,
->>>>>>> 254ecc84
                          void *model_, const char *field, void *value);
 
 /* options */
