/*
 *    This file is part of acados.
 *
 *    acados is free software; you can redistribute it and/or
 *    modify it under the terms of the GNU Lesser General Public
 *    License as published by the Free Software Foundation; either
 *    version 3 of the License, or (at your option) any later version.
 *
 *    acados is distributed in the hope that it will be useful,
 *    but WITHOUT ANY WARRANTY; without even the implied warranty of
 *    MERCHANTABILITY or FITNESS FOR A PARTICULAR PURPOSE.  See the GNU
 *    Lesser General Public License for more details.
 *
 *    You should have received a copy of the GNU Lesser General Public
 *    License along with acados; if not, write to the Free Software Foundation,
 *    Inc., 51 Franklin Street, Fifth Floor, Boston, MA  02110-1301  USA
 *
 */

#include "acados/ocp_qp/ocp_qp_hpmpc.h"

#include <assert.h>
#include <stdio.h>
#include <stdlib.h>

#include "blasfeo/include/blasfeo_target.h"
#include "blasfeo/include/blasfeo_common.h"
#include "blasfeo/include/blasfeo_d_blas.h"
#include "blasfeo/include/blasfeo_d_aux.h"
#include "blasfeo/include/blasfeo_v_aux_ext_dep.h"
#include "hpmpc/include/c_interface.h"
#include "hpmpc/include/mpc_solvers.h"
#include "hpmpc/include/lqcp_solvers.h"
#include "hpmpc/include/mpc_aux.h"

#include "acados/ocp_qp/ocp_qp_common.h"
#include "acados/utils/timing.h"
#include "acados/utils/types.h"
#include "acados/utils/mem.h"


int ocp_qp_hpmpc_calculate_args_size(ocp_qp_dims *dims)
{
    int_t N = dims->N;
    int_t size = sizeof(ocp_qp_hpmpc_args);
    size += (N + 1) * sizeof(*(((ocp_qp_hpmpc_args *)0)->ux0));
    size += (N + 1) * sizeof(*(((ocp_qp_hpmpc_args *)0)->pi0));
    size += (N + 1) * sizeof(*(((ocp_qp_hpmpc_args *)0)->lam0));
    size += (N + 1) * sizeof(*(((ocp_qp_hpmpc_args *)0)->t0));
    for (int_t i = 0; i <= N; i++) {
        size += (dims->nu[i] + dims->nx[i]) * sizeof(**(((ocp_qp_hpmpc_args *)0)->ux0));
        if (i > 0) size += (dims->nx[i]) * sizeof(**(((ocp_qp_hpmpc_args *)0)->pi0));
        size += (2 * dims->nb[i] + 2 * dims->ng[i]) * sizeof(**(((ocp_qp_hpmpc_args *)0)->lam0));
        size += (2 * dims->nb[i] + 2 * dims->ng[i]) * sizeof(**(((ocp_qp_hpmpc_args *)0)->t0));
    }
    size += 5 * sizeof(*(((ocp_qp_hpmpc_args *)0)->inf_norm_res));
    size = (size + 63) / 64 * 64;   // make multiple of typical cache line size
    size += 1 * 64;                 // align once to typical cache line size
    return size;
}



void *ocp_qp_hpmpc_assign_args(ocp_qp_dims *dims, void *raw_memory)
{
    ocp_qp_hpmpc_args *args;
    char *c_ptr = (char *) raw_memory;
    args = (ocp_qp_hpmpc_args *) c_ptr;
    // ocp_qp_hpmpc_args **args = (ocp_qp_hpmpc_args **) args_;
    int_t N = dims->N;

    args->N = dims->N;
    args->M = dims->N;
    args->N2 = dims->N;


    c_ptr += sizeof(ocp_qp_hpmpc_args);

    args->ux0 = (real_t **) c_ptr;
    c_ptr += (N + 1) * sizeof(*(((ocp_qp_hpmpc_args *)0)->ux0));

    args->pi0 = (real_t **) c_ptr;
    c_ptr += (N + 1) * sizeof(*(((ocp_qp_hpmpc_args *)0)->pi0));

    args->lam0 = (real_t **) c_ptr;
    c_ptr += (N + 1) * sizeof(*(((ocp_qp_hpmpc_args *)0)->lam0));

    args->t0 = (real_t **) c_ptr;
    c_ptr += (N + 1) * sizeof(*(((ocp_qp_hpmpc_args *)0)->t0));

    // align memory to typical cache line size
    size_t s_ptr = (size_t) c_ptr;
    s_ptr = (s_ptr + 63) / 64 * 64;
    c_ptr = (char *) s_ptr;

    for (int_t i = 0; i <= N; i++) {
        args->ux0[i] = (real_t *) c_ptr;
        c_ptr += (dims->nu[i] + dims->nx[i]) * sizeof(**(((ocp_qp_hpmpc_args *)0)->ux0));
    }
    for (int_t i = 1; i <= N; i++) {
        args->pi0[i] = (real_t *) c_ptr;
        c_ptr += dims->nx[i] * sizeof(**(((ocp_qp_hpmpc_args *)0)->pi0));
    }
    for (int_t i = 0; i <= N; i++) {
        args->lam0[i] = (real_t *) c_ptr;
        c_ptr += (2 * dims->nb[i] + 2 * dims->ng[i]) * sizeof(**(((ocp_qp_hpmpc_args *)0)->lam0));
    }
    for (int_t i = 0; i <= N; i++) {
        args->t0[i] = (real_t *) c_ptr;
        c_ptr += (2 * dims->nb[i] + 2 * dims->ng[i]) * sizeof(**(((ocp_qp_hpmpc_args *)0)->t0));
    }
    args->inf_norm_res = (real_t *) c_ptr;
    c_ptr += 5 * sizeof(*(((ocp_qp_hpmpc_args *)0)->inf_norm_res));
    return (void *)args;
}



void ocp_qp_hpmpc_initialize_default_args(void *args_)
{
    ocp_qp_hpmpc_args *args = (ocp_qp_hpmpc_args *)args_;
    args->tol = 1e-8;
    args->max_iter = 100;
    args->mu0 = 1e3;
    args->warm_start = 0;

    return;

}



int ocp_qp_hpmpc_calculate_memory_size(ocp_qp_dims *dims, void *args_)
{
    ocp_qp_hpmpc_args *args = (ocp_qp_hpmpc_args*) args_;

    int M = args->M;
	int N = dims->N;
    int *nx = (int *) dims->nx;
    int *nu = (int *) dims->nu;
    int *nb = (int *) dims->nb;
    int *ng = (int *) dims->ng;
    int_t N2 = args->N2;

    int_t ws_size;

    int ii;
    int_t max_ip_iter = args->max_iter;
    ws_size = 8 + 6*max_ip_iter*sizeof(double);
    //        ws_size += 1 * (N + 1) * sizeof(int *);  // hidxb_rev
    for (ii = 0; ii <= N; ii++) {
        ws_size += nb[ii]*sizeof(int);  // hidxb_rev
    }
    ws_size += hpmpc_d_ip_ocp_hard_tv_work_space_size_bytes_noidxb(N, nx, nu, nb, dims->nbx, dims->nbu, ng, N2);
	// allocate memory for partial tighthening by default
	ws_size += d_back_ric_rec_work_space_size_bytes_libstr(N, nx, nu, nb, ng);

	// extra variables for partial tightening
	for ( ii = 0; ii < N; ii++ ) { 
		ws_size += sizeof(double)*(nu[ii]+nx[ii]+1)*(nu[ii]+nx[ii]);
		ws_size += sizeof(double)*(nx[ii+1]);
	}

    ii = N;
	ws_size += sizeof(double)*(nu[ii]+nx[ii]+1)*(nu[ii]+nx[ii]);
	ws_size += sizeof(double)*(nx[ii+1]);
    
    ws_size += 2*sizeof(double)*(nx[M]+1)*nx[M];

    return ws_size;

}



void *ocp_qp_hpmpc_assign_memory(ocp_qp_dims *dims, void *args_, void *raw_memory)
{
    return raw_memory;
}



int ocp_qp_hpmpc_calculate_workspace_size(ocp_qp_dims *dims, void *args_)
{
    return 0;
}



int ocp_qp_hpmpc(ocp_qp_in *qp_in, ocp_qp_out *qp_out, void *args_, void *mem_, void *work_)
{
    ocp_qp_hpmpc_args *hpmpc_args = (ocp_qp_hpmpc_args*) args_;
    ocp_qp_info *info = (ocp_qp_info *) qp_out->misc;
    acados_timer tot_timer, qp_timer, interface_timer;
    acados_tic(&tot_timer);

    // extract input struct members
    int N = qp_in->dim->N;
    int *nx = (int *) qp_in->dim->nx;
    int *nu = (int *) qp_in->dim->nu;
    int *nb = (int *) qp_in->dim->nb;
    int **hsidxb = (int **) qp_in->idxb;
    int *ng = (int *) qp_in->dim->ng;

    int hpmpc_status = -1;

    int_t M = hpmpc_args->M;
    char *ptr_memory = (char *) mem_;

    // extract args struct members
    double mu_tol = hpmpc_args->tol;
    int k_max = hpmpc_args->max_iter;
    double mu0 = hpmpc_args->mu0;
    int warm_start = hpmpc_args->warm_start;

    //  other solver arguments
    int kk = -1;  // actual number of iterations

    // IPM constants
    // int kk_avg;
    double alpha_min = 1e-8;
    double *stat = (double*)ptr_memory;
    ptr_memory+=sizeof(double)*k_max*6;
	align_char_to(64, &ptr_memory);
	ptr_memory = (double *)ptr_memory;
	int compute_mult = 1;


	// common to all implementations (as opposed to 
	// partial-tigthening specific below)
	struct blasfeo_dmat *hsmatdummy = NULL;
    struct blasfeo_dvec *hsvecdummy = NULL;

    struct blasfeo_dmat hsBAbt[N+1];
    struct blasfeo_dvec hsb[N+1];
    struct blasfeo_dmat hsRSQrq[N+1];
    struct blasfeo_dvec hsQx[N+1];
    struct blasfeo_dvec hsqx[N+1];
    struct blasfeo_dvec hstinv[N+1];
    struct blasfeo_dvec hsrq[N+1];
    struct blasfeo_dmat hsDCt[N+1];
    struct blasfeo_dvec hsd[N+1];
    struct blasfeo_dvec hsux[N+1];
    struct blasfeo_dvec hsdux[N+1];
    struct blasfeo_dvec hspi[N+1];
    struct blasfeo_dvec hslam[N+1];
    struct blasfeo_dvec hst[N+1];

	struct blasfeo_dvec hsdlam[N+1];  // to be checked
	struct blasfeo_dvec hsdt[N+1];
	struct blasfeo_dvec hslamt[N+1];  // to be checked

	// partial tightening-specific
    struct blasfeo_dvec hsPb[N+1];
    struct blasfeo_dmat hsL[N+1];
    //    struct blasfeo_dmat hsLxt[N+1];
    struct blasfeo_dmat hsric_work_mat[2];

    acados_tic(&interface_timer);

	// qp_in loop
    for (int ii = 0; ii < N; ++ii) {

        blasfeo_create_dmat(nu[ii]+nx[ii]+1, nx[ii+1], &hsBAbt[ii], qp_in->BAbt[ii].pA);
        blasfeo_create_dvec(nx[ii+1], &hsb[ii], qp_in->b[ii].pa);
        blasfeo_create_dmat(nu[ii]+nx[ii]+1, nu[ii]+nx[ii], &hsRSQrq[ii], qp_in->RSQrq[ii].pA);
        blasfeo_create_dvec(nu[ii]+nx[ii], &hsrq[ii], qp_in->rq[ii].pa);
        blasfeo_create_dmat(nu[ii]+nx[ii], ng[ii], &hsDCt[ii], qp_in->DCt[ii].pA);
        blasfeo_create_dvec(2*nb[ii]+2*ng[ii], &hsd[ii], qp_in->d[ii].pa);
		// temporarily invert sign of upper bounds
		blasfeo_dvecsc(nb[ii], -1.0, &hsd[ii], nb[ii] + ng[ii]);
		blasfeo_dvecsc(ng[ii], -1.0, &hsd[ii], 2*nb[ii] + ng[ii]);
    }

    int ii = N;
	// ocp_in loop
    blasfeo_create_dmat(nu[ii]+nx[ii]+1, nu[ii]+nx[ii], &hsRSQrq[ii], qp_in->RSQrq[ii].pA);
    blasfeo_create_dvec(nu[ii]+nx[ii], &hsrq[ii], qp_in->rq[ii].pa);
    blasfeo_create_dmat(nu[ii]+nx[ii], ng[ii], &hsDCt[ii], qp_in->DCt[ii].pA);
    blasfeo_create_dvec(2*nb[ii]+2*ng[ii], &hsd[ii], qp_in->d[ii].pa);
	// temporarily invert sign of upper bounds
	blasfeo_dvecsc(nb[ii], -1.0, &hsd[ii], nb[ii] + ng[ii]);
	blasfeo_dvecsc(ng[ii], -1.0, &hsd[ii], 2*nb[ii] + ng[ii]);
<<<<<<< HEAD
  
	// dmat loop	
	for ( ii = 0; ii < N; ii++ ) { 
		// partial tightening-specific
		blasfeo_create_dmat(nu[ii]+nx[ii]+1, nu[ii]+nx[ii], &hsL[ii], ptr_memory);
		ptr_memory += (&hsL[ii])->memsize;
	}

    ii = N;
	// dmat loop
	// partial tightening-specific
	blasfeo_create_dmat(nu[ii]+nx[ii]+1, nu[ii]+nx[ii], &hsL[ii], ptr_memory);
	ptr_memory += (&hsL[ii])->memsize;
	
	// dvec loop	
=======

	// dmat loop
	for ( ii = 0; ii < N; ii++ )
		assign_blasfeo_dmat_mem(nu[ii]+nx[ii]+1, nu[ii]+nx[ii], &hsL[ii], &ptr_memory);

    ii = N;
	// dmat loop
	assign_blasfeo_dmat_mem(nu[ii]+nx[ii]+1, nu[ii]+nx[ii], &hsL[ii], &ptr_memory);

	// dvec loop
>>>>>>> f71f183d
	for ( ii = 0; ii < N; ii++ ) {

        // initialize hsdux to primal input later usx will be subtracted
        blasfeo_create_dvec(nu[ii]+nx[ii], &hsdux[ii], ptr_memory);
        blasfeo_pack_dvec(nu[ii]+nx[ii], hpmpc_args->ux0[ii], &hsdux[ii], 0);
        ptr_memory += (&hsdux[ii])->memsize;
        blasfeo_create_dvec(nu[ii]+nx[ii], &hsux[ii], ptr_memory);
        blasfeo_pack_dvec(nu[ii]+nx[ii], hpmpc_args->ux0[ii], &hsux[ii], 0);
        ptr_memory += (&hsux[ii])->memsize;

        blasfeo_create_dvec(nx[ii+1], &hspi[ii], ptr_memory);
        ptr_memory += (&hspi[ii])->memsize;

        blasfeo_create_dvec(2*nb[ii]+2*ng[ii], &hslam[ii], ptr_memory);
        // copy multipliers from hpmpc_args
        blasfeo_pack_dvec(2*nb[ii]+2*ng[ii], hpmpc_args->lam0[ii], &hslam[ii], 0);
        ptr_memory += (&hslam[ii])->memsize;

        blasfeo_create_dvec(2*nb[ii]+2*ng[ii], &hst[ii], ptr_memory);
        // copy slacks from hpmpc_args
        blasfeo_pack_dvec(2*nb[ii]+2*ng[ii], hpmpc_args->t0[ii], &hst[ii], 0);
        ptr_memory += (&hst[ii])->memsize;


        blasfeo_create_dvec(2*nb[ii]+2*ng[ii], &hstinv[ii], ptr_memory);
        ptr_memory += (&hstinv[ii])->memsize;
        blasfeo_create_dvec(nb[ii]+ng[ii], &hsQx[ii], ptr_memory);
        ptr_memory += (&hsQx[ii])->memsize;
        blasfeo_create_dvec(nb[ii]+ng[ii], &hsqx[ii], ptr_memory);
        ptr_memory += (&hsqx[ii])->memsize;

        blasfeo_create_dvec(2*nb[ii]+2*ng[ii], &hsdlam[ii], ptr_memory);
        ptr_memory += (&hsdlam[ii])->memsize;
        blasfeo_create_dvec(2*nb[ii]+2*ng[ii], &hsdt[ii], ptr_memory);
        ptr_memory += (&hsdt[ii])->memsize;
        blasfeo_create_dvec(2*nb[ii]+2*ng[ii], &hslamt[ii], ptr_memory);
        ptr_memory += (&hslamt[ii])->memsize;
	
		// partial tightening specific	
		blasfeo_create_dvec(nx[ii+1], &hsPb[ii+1], ptr_memory);
		ptr_memory += (&hsPb[ii+1])->memsize;
    }

    ii = N;
	// dvec loop
	// initialize hsdux to primal input later usx will be subtracted
    blasfeo_create_dvec(nu[ii]+nx[ii], &hsdux[ii], ptr_memory);
    blasfeo_pack_dvec(nu[ii]+nx[ii], hpmpc_args->ux0[ii], &hsdux[ii], 0);
    ptr_memory += (&hsdux[ii])->memsize;
    blasfeo_create_dvec(nx[ii], &hsux[ii], ptr_memory);
    blasfeo_pack_dvec(nx[ii], hpmpc_args->ux0[ii], &hsux[ii], 0);
    ptr_memory += (&hsux[ii])->memsize;

    blasfeo_create_dvec(nx[ii], &hspi[ii], ptr_memory);  // Andrea: bug?
    ptr_memory += (&hspi[ii])->memsize;

    blasfeo_create_dvec(2*nb[ii]+2*ng[ii], &hslam[ii], ptr_memory);
    blasfeo_pack_dvec(2*nb[ii]+2*ng[ii], hpmpc_args->lam0[ii], &hslam[ii], 0);
    ptr_memory += (&hslam[ii])->memsize;

    blasfeo_create_dvec(2*nb[ii]+2*ng[ii], &hst[ii], ptr_memory);
    blasfeo_pack_dvec(2*nb[ii]+2*ng[ii], hpmpc_args->t0[ii], &hst[ii], 0);
    ptr_memory += (&hst[ii])->memsize;

    blasfeo_create_dvec(2*nb[ii]+2*ng[ii], &hslamt[ii], ptr_memory);
    ptr_memory += (&hslamt[ii])->memsize;

    blasfeo_create_dvec(2*nb[ii]+2*ng[ii], &hstinv[ii], ptr_memory);
    ptr_memory += (&hstinv[ii])->memsize;
    blasfeo_create_dvec(nb[ii]+ng[ii], &hsQx[ii], ptr_memory);
    ptr_memory += (&hsQx[ii])->memsize;
    blasfeo_create_dvec(nb[ii]+ng[ii], &hsqx[ii], ptr_memory);
    ptr_memory += (&hsqx[ii])->memsize;
    blasfeo_create_dvec(2*nb[ii]+2*ng[ii], &hsdlam[ii], ptr_memory);
    ptr_memory += (&hsdlam[ii])->memsize;
    blasfeo_create_dvec(2*nb[ii]+2*ng[ii], &hsdt[ii], ptr_memory);
    ptr_memory += (&hsdt[ii])->memsize;


	real_t sigma_mu = hpmpc_args->sigma_mu;

    int nuM;
    int nbM;

    struct blasfeo_dmat sLxM;
    struct blasfeo_dmat sPpM;

	// partial tightening specific

    blasfeo_create_dmat(nx[M]+1, nx[M], &sLxM, ptr_memory);
    ptr_memory += (&sLxM)->memsize;
    blasfeo_create_dmat(nx[M]+1, nx[M], &sPpM, ptr_memory);
    ptr_memory += (&sPpM)->memsize;

    struct blasfeo_dmat hstmpmat0;

    // riccati work space
    void *work_ric;

    work_ric = ptr_memory;
    ptr_memory+=d_back_ric_rec_work_space_size_bytes_libstr(N, nx, nu, nb, ng);

    info->interface_time = acados_toc(&interface_timer);
    acados_tic(&qp_timer);

    if (M < N) {
        // update cost function matrices and vectors (box constraints)
        d_update_hessian_gradient_mpc_hard_libstr(N-M, &nx[M], &nu[M], &nb[M], &ng[M], \
          &hsd[M], sigma_mu, &hst[M], &hstinv[M], &hslam[M], &hslamt[M], &hsdlam[M], \
          &hsQx[M], &hsqx[M]);

        // backward riccati factorization and solution at the end
        d_back_ric_rec_sv_back_libstr(N-M, &nx[M], &nu[M], &nb[M], &hsidxb[M], &ng[M], \
          0, &hsBAbt[M], hsvecdummy, 1, &hsRSQrq[M], &hsrq[M], &hsDCt[M], &hsQx[M], \
          &hsqx[M], &hsux[M], 1, &hspi[M],  1, &hsPb[M], &hsL[M], work_ric);

        // extract chol factor of [P p; p' *]
        // TODO(Andrea): have m and n !!!!!
        blasfeo_dtrcp_l(nx[M], &hsL[M], nu[M], nu[M], &sLxM, 0, 0);
        blasfeo_dgecp(1, nx[M], &hsL[M], nu[M]+nx[M], nu[M], &sLxM, nx[M], 0);

        // recover [P p; p' *]
        blasfeo_dsyrk_ln_mn(nx[M]+1, nx[M], nx[M], 1.0, &sLxM, 0, 0, &sLxM, 0, 0, 0.0,
          &sPpM, 0, 0, &sPpM, 0, 0);

        // backup stage M
        nuM = nu[M];
        nbM = nb[M];
        hstmpmat0 = hsRSQrq[M];

        // update new terminal cost
        nu[M] = 0;
        nb[M] = 0;
        hsRSQrq[M] = sPpM;
        hsux[M].pa += nuM;

        // IPM at the beginning
        hpmpc_status = d_ip2_res_mpc_hard_libstr(&kk, k_max, mu0, mu_tol, alpha_min,
          warm_start, stat, M, nx, nu, nb, hsidxb, ng, hsBAbt, hsRSQrq, hsDCt,
          hsd, hsux, compute_mult, hspi, hslam, hst, ptr_memory);  // recover original stage M

        nu[M] = nuM;
        nb[M] = nbM;
        hsRSQrq[M] = hstmpmat0;
        hsux[M].pa -= nuM;

        // forward riccati solution at the end
        d_back_ric_rec_sv_forw_libstr(N-M, &nx[M], &nu[M], &nb[M], &hsidxb[M], &ng[M],
          0, &hsBAbt[M], hsvecdummy, 1, &hsRSQrq[M], &hsrq[M], hsmatdummy,
          &hsQx[M], &hsqx[M], &hsux[M], 1, &hspi[M], 1, &hsPb[M], &hsL[M],
          hsric_work_mat);

        // compute alpha, dlam and dt
        real_t alpha = 1.0;
        // compute primal step hsdux for stages M to N
        real_t *temp_p1, *temp_p2;
        for (int_t i = M; i <= N; i++) {
          // hsdux is initialized to be equal to hpmpc_args.ux0
          temp_p1 = hsdux[i].pa;
          temp_p2 = hsux[i].pa;  // hsux[i].pa;
          for (int_t j = 0; j < nx[i]+nu[i]; j++) temp_p1[j]= - temp_p1[j] + temp_p2[j];
        }

        d_compute_alpha_mpc_hard_libstr(N-M, &nx[M], &nu[M], &nb[M], &hsidxb[M],
          &ng[M], &alpha, &hst[M], &hsdt[M], &hslam[M], &hsdlam[M], &hslamt[M],
          &hsdux[M], &hsDCt[M], &hsd[M]);

        // update stages M to N
        double mu_scal = 0.0;
        d_update_var_mpc_hard_libstr(N-M, &nx[M], &nu[M], &nb[M], &ng[M],
          &sigma_mu, mu_scal, alpha, &hsux[M], &hsdux[M], &hst[M], &hsdt[M], &hslam[M],
          &hsdlam[M], &hspi[M], &hspi[M]);

        // !!!! TODO(Andrea): equality multipliers are not being updated! Need to
        // define and compute hsdpi (see function prototype).
    } else {
        // IPM at the beginning
        hpmpc_status = d_ip2_res_mpc_hard_libstr(&kk, k_max, mu0, mu_tol, alpha_min,
          warm_start, stat, N, nx, nu, nb, hsidxb, ng, hsBAbt, hsRSQrq, hsDCt,
          hsd, hsux, compute_mult, hspi, hslam, hst, ptr_memory);  // recover original stage M
    }

    info->solve_QP_time = acados_toc(&qp_timer);
    acados_tic(&interface_timer);

    // copy result to qp_out
    for ( ii = 0; ii < N; ii++ ) {
        blasfeo_dveccp(nx[ii] + nu[ii], &hsux[ii], 0, &qp_out->ux[ii], 0);
        blasfeo_dveccp(nx[ii+1], &hspi[ii+1], 0, &qp_out->pi[ii], 0);
        blasfeo_dveccp(2*nb[ii]+2*ng[ii], &hslam[ii], 0, &qp_out->lam[ii], 0);
        blasfeo_dveccp(2*nb[ii]+2*ng[ii], &hst[ii], 0, &qp_out->t[ii], 0);

    }

    ii = N;
    blasfeo_dveccp(nx[ii] + nu[ii], &hsux[ii], 0, &qp_out->ux[ii], 0);
    blasfeo_dveccp(2*nb[ii]+2*ng[ii], &hslam[ii], 0, &qp_out->lam[ii], 0);
    blasfeo_dveccp(2*nb[ii]+2*ng[ii], &hst[ii], 0, &qp_out->t[ii], 0);

	// for (ii=0; ii<N; ii++)
	// 	blasfeo_print_tran_dvec(nx[ii+1], &qp_out->pi[ii], 0);
    
	hpmpc_args->out_iter = kk;

	// restore sign of upper bounds
	for(int jj = 0; jj <=N; jj++) {
		blasfeo_dvecsc(nb[jj], -1.0, &hsd[jj], nb[jj] + ng[jj]);
		blasfeo_dvecsc(ng[jj], -1.0, &hsd[jj], 2*nb[jj] + ng[jj]);
	}

    info->interface_time += acados_toc(&interface_timer);
    info->total_time = acados_toc(&tot_timer);
    info->num_iter = kk;

    int acados_status = hpmpc_status;
    if (hpmpc_status == 0) acados_status = ACADOS_SUCCESS;
    if (hpmpc_status == 1) acados_status = ACADOS_MAXITER;
    if (hpmpc_status == 2) acados_status = ACADOS_MINSTEP;
    return acados_status;
}<|MERGE_RESOLUTION|>--- conflicted
+++ resolved
@@ -281,7 +281,6 @@
 	// temporarily invert sign of upper bounds
 	blasfeo_dvecsc(nb[ii], -1.0, &hsd[ii], nb[ii] + ng[ii]);
 	blasfeo_dvecsc(ng[ii], -1.0, &hsd[ii], 2*nb[ii] + ng[ii]);
-<<<<<<< HEAD
   
 	// dmat loop	
 	for ( ii = 0; ii < N; ii++ ) { 
@@ -297,18 +296,6 @@
 	ptr_memory += (&hsL[ii])->memsize;
 	
 	// dvec loop	
-=======
-
-	// dmat loop
-	for ( ii = 0; ii < N; ii++ )
-		assign_blasfeo_dmat_mem(nu[ii]+nx[ii]+1, nu[ii]+nx[ii], &hsL[ii], &ptr_memory);
-
-    ii = N;
-	// dmat loop
-	assign_blasfeo_dmat_mem(nu[ii]+nx[ii]+1, nu[ii]+nx[ii], &hsL[ii], &ptr_memory);
-
-	// dvec loop
->>>>>>> f71f183d
 	for ( ii = 0; ii < N; ii++ ) {
 
         // initialize hsdux to primal input later usx will be subtracted
