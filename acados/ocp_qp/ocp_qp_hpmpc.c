/*
 *    This file is part of acados.
 *
 *    acados is free software; you can redistribute it and/or
 *    modify it under the terms of the GNU Lesser General Public
 *    License as published by the Free Software Foundation; either
 *    version 3 of the License, or (at your option) any later version.
 *
 *    acados is distributed in the hope that it will be useful,
 *    but WITHOUT ANY WARRANTY; without even the implied warranty of
 *    MERCHANTABILITY or FITNESS FOR A PARTICULAR PURPOSE.  See the GNU
 *    Lesser General Public License for more details.
 *
 *    You should have received a copy of the GNU Lesser General Public
 *    License along with acados; if not, write to the Free Software Foundation,
 *    Inc., 51 Franklin Street, Fifth Floor, Boston, MA  02110-1301  USA
 *
 */

#include "acados/ocp_qp/ocp_qp_hpmpc.h"

#include <assert.h>
#include <stdio.h>
#include <stdlib.h>

#include "blasfeo/include/blasfeo_target.h"
#include "blasfeo/include/blasfeo_common.h"
#include "blasfeo/include/blasfeo_d_blas.h"
#include "blasfeo/include/blasfeo_d_aux.h"
#include "blasfeo/include/blasfeo_v_aux_ext_dep.h"
#include "hpmpc/include/c_interface.h"
#include "hpmpc/include/mpc_solvers.h"
#include "hpmpc/include/lqcp_solvers.h"
#include "hpmpc/include/mpc_aux.h"

#include "acados/ocp_qp/ocp_qp_common.h"
#include "acados/utils/timing.h"
#include "acados/utils/types.h"
#include "acados/utils/mem.h"


int ocp_qp_hpmpc_calculate_args_size(ocp_qp_dims *dims)
{
    int_t N = dims->N;
    int_t size = sizeof(ocp_qp_hpmpc_args);
    size += (N + 1) * sizeof(*(((ocp_qp_hpmpc_args *)0)->ux0));
    size += (N + 1) * sizeof(*(((ocp_qp_hpmpc_args *)0)->pi0));
    size += (N + 1) * sizeof(*(((ocp_qp_hpmpc_args *)0)->lam0));
    size += (N + 1) * sizeof(*(((ocp_qp_hpmpc_args *)0)->t0));
    for (int_t i = 0; i <= N; i++) {
        size += (dims->nu[i] + dims->nx[i]) * sizeof(**(((ocp_qp_hpmpc_args *)0)->ux0));
        if (i > 0) size += (dims->nx[i]) * sizeof(**(((ocp_qp_hpmpc_args *)0)->pi0));
        size += (2 * dims->nb[i] + 2 * dims->ng[i]) * sizeof(**(((ocp_qp_hpmpc_args *)0)->lam0));
        size += (2 * dims->nb[i] + 2 * dims->ng[i]) * sizeof(**(((ocp_qp_hpmpc_args *)0)->t0));
    }
    size += 5 * sizeof(*(((ocp_qp_hpmpc_args *)0)->inf_norm_res));
    size = (size + 63) / 64 * 64;   // make multiple of typical cache line size
    size += 1 * 64;                 // align once to typical cache line size
    return size;
}



void *ocp_qp_hpmpc_assign_args(ocp_qp_dims *dims, void *raw_memory)
{
    ocp_qp_hpmpc_args *args;
    char *c_ptr = (char *) raw_memory;
    args = (ocp_qp_hpmpc_args *) c_ptr;
    // ocp_qp_hpmpc_args **args = (ocp_qp_hpmpc_args **) args_;
    int_t N = dims->N;

    args->N = dims->N;
    args->M = dims->N;
    args->N2 = dims->N;


    c_ptr += sizeof(ocp_qp_hpmpc_args);

    args->ux0 = (real_t **) c_ptr;
    c_ptr += (N + 1) * sizeof(*(((ocp_qp_hpmpc_args *)0)->ux0));

    args->pi0 = (real_t **) c_ptr;
    c_ptr += (N + 1) * sizeof(*(((ocp_qp_hpmpc_args *)0)->pi0));

    args->lam0 = (real_t **) c_ptr;
    c_ptr += (N + 1) * sizeof(*(((ocp_qp_hpmpc_args *)0)->lam0));

    args->t0 = (real_t **) c_ptr;
    c_ptr += (N + 1) * sizeof(*(((ocp_qp_hpmpc_args *)0)->t0));

    // align memory to typical cache line size
    size_t s_ptr = (size_t) c_ptr;
    s_ptr = (s_ptr + 63) / 64 * 64;
    c_ptr = (char *) s_ptr;

    for (int_t i = 0; i <= N; i++) {
        args->ux0[i] = (real_t *) c_ptr;
        c_ptr += (dims->nu[i] + dims->nx[i]) * sizeof(**(((ocp_qp_hpmpc_args *)0)->ux0));
    }
    for (int_t i = 1; i <= N; i++) {
        args->pi0[i] = (real_t *) c_ptr;
        c_ptr += dims->nx[i] * sizeof(**(((ocp_qp_hpmpc_args *)0)->pi0));
    }
    for (int_t i = 0; i <= N; i++) {
        args->lam0[i] = (real_t *) c_ptr;
        c_ptr += (2 * dims->nb[i] + 2 * dims->ng[i]) * sizeof(**(((ocp_qp_hpmpc_args *)0)->lam0));
    }
    for (int_t i = 0; i <= N; i++) {
        args->t0[i] = (real_t *) c_ptr;
        c_ptr += (2 * dims->nb[i] + 2 * dims->ng[i]) * sizeof(**(((ocp_qp_hpmpc_args *)0)->t0));
    }
    args->inf_norm_res = (real_t *) c_ptr;
    c_ptr += 5 * sizeof(*(((ocp_qp_hpmpc_args *)0)->inf_norm_res));
    return (void *)args;
}



void ocp_qp_hpmpc_initialize_default_args(void *args_)
{
    ocp_qp_hpmpc_args *args = (ocp_qp_hpmpc_args *)args_;
    args->tol = 1e-8;
    args->max_iter = 100;
    args->mu0 = 1e3;
    args->warm_start = 0;

    return;

}



int ocp_qp_hpmpc_calculate_memory_size(ocp_qp_dims *dims, void *args_)
{
    ocp_qp_hpmpc_args *args = (ocp_qp_hpmpc_args*) args_;

    int M = args->M;
	int N = dims->N;
    int *nx = (int *) dims->nx;
    int *nu = (int *) dims->nu;
    int *nb = (int *) dims->nb;
    int *ng = (int *) dims->ng;
    int_t N2 = args->N2;

    int_t ws_size;

    int ii;
    int_t max_ip_iter = args->max_iter;
    ws_size = 8 + 6*max_ip_iter*sizeof(double);
    //        ws_size += 1 * (N + 1) * sizeof(int *);  // hidxb_rev
    for (ii = 0; ii <= N; ii++) {
        ws_size += nb[ii]*sizeof(int);  // hidxb_rev
    }
    ws_size += hpmpc_d_ip_ocp_hard_tv_work_space_size_bytes_noidxb(N, nx, nu, nb, dims->nbx, dims->nbu, ng, N2);
	// allocate memory for partial tighthening by default
	ws_size += d_back_ric_rec_work_space_size_bytes_libstr(N, nx, nu, nb, ng);

	// extra variables for partial tightening
	for ( ii = 0; ii < N; ii++ ) { 
		ws_size += sizeof(double)*(nu[ii]+nx[ii]+1)*(nu[ii]+nx[ii]);
		ws_size += sizeof(double)*(nx[ii+1]);
	}

    ii = N;
	ws_size += sizeof(double)*(nu[ii]+nx[ii]+1)*(nu[ii]+nx[ii]);
	ws_size += sizeof(double)*(nx[ii+1]);
    
    ws_size += 2*sizeof(double)*(nx[M]+1)*nx[M];

    return ws_size;

}



void *ocp_qp_hpmpc_assign_memory(ocp_qp_dims *dims, void *args_, void *raw_memory)
{
    return raw_memory;
}



int ocp_qp_hpmpc_calculate_workspace_size(ocp_qp_dims *dims, void *args_)
{
    return 0;
}



int ocp_qp_hpmpc(ocp_qp_in *qp_in, ocp_qp_out *qp_out, void *args_, void *mem_, void *work_)
{
    ocp_qp_hpmpc_args *hpmpc_args = (ocp_qp_hpmpc_args*) args_;
    ocp_qp_info *info = (ocp_qp_info *) qp_out->misc;
    acados_timer tot_timer, qp_timer, interface_timer;
    acados_tic(&tot_timer);

    // loop index
    int ii, jj;

    // extract input struct members
    int N = qp_in->dim->N;
    int *nx = (int *) qp_in->dim->nx;
    int *nu = (int *) qp_in->dim->nu;
    int *nb = (int *) qp_in->dim->nb;
    int **hsidxb = (int **) qp_in->idxb;
    int *ng = (int *) qp_in->dim->ng;

    int hpmpc_status = -1;

    int_t M = hpmpc_args->M;
    char *ptr_memory = (char *) mem_;

    // extract args struct members
    double mu_tol = hpmpc_args->tol;
    int k_max = hpmpc_args->max_iter;
    double mu0 = hpmpc_args->mu0;
    int warm_start = hpmpc_args->warm_start;

    //  other solver arguments
    int kk = -1;  // actual number of iterations

    // IPM constants
    // int kk_avg;
    double alpha_min = 1e-8;
    double *stat = (double*)ptr_memory;
    ptr_memory+=sizeof(double)*k_max*6;
	align_char_to(64, &ptr_memory);
	ptr_memory = (double *)ptr_memory;
	int compute_mult = 1;


	// common to all implementations (as opposed to 
	// partial-tigthening specific below)
	struct blasfeo_dmat *hsmatdummy = NULL;
    struct blasfeo_dvec *hsvecdummy = NULL;

    struct blasfeo_dmat hsBAbt[N+1];
    struct blasfeo_dvec hsb[N+1];
    struct blasfeo_dmat hsRSQrq[N+1];
    struct blasfeo_dvec hsQx[N+1];
    struct blasfeo_dvec hsqx[N+1];
    struct blasfeo_dvec hstinv[N+1];
    struct blasfeo_dvec hsrq[N+1];
    struct blasfeo_dmat hsDCt[N+1];
    struct blasfeo_dvec hsd[N+1];
    struct blasfeo_dvec hsux[N+1];
    struct blasfeo_dvec hsdux[N+1];
    struct blasfeo_dvec hspi[N+1];
    struct blasfeo_dvec hslam[N+1];
    struct blasfeo_dvec hst[N+1];

	struct blasfeo_dvec hsdlam[N+1];  // to be checked
	struct blasfeo_dvec hsdt[N+1];
	struct blasfeo_dvec hslamt[N+1];  // to be checked

	// partial tightening-specific
    struct blasfeo_dvec hsPb[N+1];
    struct blasfeo_dmat hsL[N+1];
    //    struct blasfeo_dmat hsLxt[N+1];
    struct blasfeo_dmat hsric_work_mat[2];

    acados_tic(&interface_timer);

	// qp_in loop
    for ( ii = 0; ii < N; ii++ ) {

        blasfeo_create_dmat(nu[ii]+nx[ii]+1, nx[ii+1], &hsBAbt[ii], qp_in->BAbt[ii].pA);
        blasfeo_create_dvec(nx[ii+1], &hsb[ii], qp_in->b[ii].pa);
        blasfeo_create_dmat(nu[ii]+nx[ii]+1, nu[ii]+nx[ii], &hsRSQrq[ii], qp_in->RSQrq[ii].pA);
        blasfeo_create_dvec(nu[ii]+nx[ii], &hsrq[ii], qp_in->rq[ii].pa);
        blasfeo_create_dmat(nu[ii]+nx[ii], ng[ii], &hsDCt[ii], qp_in->DCt[ii].pA);
        blasfeo_create_dvec(2*nb[ii]+2*ng[ii], &hsd[ii], qp_in->d[ii].pa);
		// temporarily invert sign of upper bounds
		blasfeo_dvecsc(nb[ii], -1.0, &hsd[ii], nb[ii] + ng[ii]);
		blasfeo_dvecsc(ng[ii], -1.0, &hsd[ii], 2*nb[ii] + ng[ii]);
    }

    ii = N;
	// ocp_in loop
    blasfeo_create_dmat(nu[ii]+nx[ii]+1, nu[ii]+nx[ii], &hsRSQrq[ii], qp_in->RSQrq[ii].pA);
    blasfeo_create_dvec(nu[ii]+nx[ii], &hsrq[ii], qp_in->rq[ii].pa);
    blasfeo_create_dmat(nu[ii]+nx[ii], ng[ii], &hsDCt[ii], qp_in->DCt[ii].pA);
    blasfeo_create_dvec(2*nb[ii]+2*ng[ii], &hsd[ii], qp_in->d[ii].pa);
	// temporarily invert sign of upper bounds
	blasfeo_dvecsc(nb[ii], -1.0, &hsd[ii], nb[ii] + ng[ii]);
	blasfeo_dvecsc(ng[ii], -1.0, &hsd[ii], 2*nb[ii] + ng[ii]);
<<<<<<< HEAD
   	
	// dmat loop	
	for ( ii = 0; ii < N; ii++ ) { 
		// partial tightening-specific
		blasfeo_create_dmat(nu[ii]+nx[ii]+1, nu[ii]+nx[ii], &hsL[ii], ptr_memory);
		ptr_memory += (&hsL[ii])->memsize;
	}

    ii = N;
	// dmat loop
	// partial tightening-specific
	blasfeo_create_dmat(nu[ii]+nx[ii]+1, nu[ii]+nx[ii], &hsL[ii], ptr_memory);
	ptr_memory += (&hsL[ii])->memsize;
	
	// dvec loop	
=======

	// dmat loop
	for ( ii = 0; ii < N; ii++ )
		assign_blasfeo_dmat_mem(nu[ii]+nx[ii]+1, nu[ii]+nx[ii], &hsL[ii], ptr_memory);

    ii = N;
	// dmat loop
	assign_blasfeo_dmat_mem(nu[ii]+nx[ii]+1, nu[ii]+nx[ii], &hsL[ii], ptr_memory);

	// dvec loop
>>>>>>> c3199d7e
	for ( ii = 0; ii < N; ii++ ) {

        // initialize hsdux to primal input later usx will be subtracted
        blasfeo_create_dvec(nu[ii]+nx[ii], &hsdux[ii], ptr_memory);
        blasfeo_pack_dvec(nu[ii]+nx[ii], hpmpc_args->ux0[ii], &hsdux[ii], 0);
        ptr_memory += (&hsdux[ii])->memsize;
        blasfeo_create_dvec(nu[ii]+nx[ii], &hsux[ii], ptr_memory);
        blasfeo_pack_dvec(nu[ii]+nx[ii], hpmpc_args->ux0[ii], &hsux[ii], 0);
        ptr_memory += (&hsux[ii])->memsize;

        blasfeo_create_dvec(nx[ii+1], &hspi[ii], ptr_memory);
        ptr_memory += (&hspi[ii])->memsize;

        blasfeo_create_dvec(2*nb[ii]+2*ng[ii], &hslam[ii], ptr_memory);
        // copy multipliers from hpmpc_args
        blasfeo_pack_dvec(2*nb[ii]+2*ng[ii], hpmpc_args->lam0[ii], &hslam[ii], 0);
        ptr_memory += (&hslam[ii])->memsize;

        blasfeo_create_dvec(2*nb[ii]+2*ng[ii], &hst[ii], ptr_memory);
        // copy slacks from hpmpc_args
        blasfeo_pack_dvec(2*nb[ii]+2*ng[ii], hpmpc_args->t0[ii], &hst[ii], 0);
        ptr_memory += (&hst[ii])->memsize;


        blasfeo_create_dvec(2*nb[ii]+2*ng[ii], &hstinv[ii], ptr_memory);
        ptr_memory += (&hstinv[ii])->memsize;
        blasfeo_create_dvec(nb[ii]+ng[ii], &hsQx[ii], ptr_memory);
        ptr_memory += (&hsQx[ii])->memsize;
        blasfeo_create_dvec(nb[ii]+ng[ii], &hsqx[ii], ptr_memory);
        ptr_memory += (&hsqx[ii])->memsize;

        blasfeo_create_dvec(2*nb[ii]+2*ng[ii], &hsdlam[ii], ptr_memory);
        ptr_memory += (&hsdlam[ii])->memsize;
        blasfeo_create_dvec(2*nb[ii]+2*ng[ii], &hsdt[ii], ptr_memory);
        ptr_memory += (&hsdt[ii])->memsize;
        blasfeo_create_dvec(2*nb[ii]+2*ng[ii], &hslamt[ii], ptr_memory);
        ptr_memory += (&hslamt[ii])->memsize;
	
		// partial tightening specific	
		blasfeo_create_dvec(nx[ii+1], &hsPb[ii+1], ptr_memory);
		ptr_memory += (&hsPb[ii+1])->memsize;
    }

    ii = N;
	// dvec loop
	// initialize hsdux to primal input later usx will be subtracted
    blasfeo_create_dvec(nu[ii]+nx[ii], &hsdux[ii], ptr_memory);
    blasfeo_pack_dvec(nu[ii]+nx[ii], hpmpc_args->ux0[ii], &hsdux[ii], 0);
    ptr_memory += (&hsdux[ii])->memsize;
    blasfeo_create_dvec(nx[ii], &hsux[ii], ptr_memory);
    blasfeo_pack_dvec(nx[ii], hpmpc_args->ux0[ii], &hsux[ii], 0);
    ptr_memory += (&hsux[ii])->memsize;

    blasfeo_create_dvec(nx[ii], &hspi[ii], ptr_memory);  // Andrea: bug?
    ptr_memory += (&hspi[ii])->memsize;

    blasfeo_create_dvec(2*nb[ii]+2*ng[ii], &hslam[ii], ptr_memory);
    blasfeo_pack_dvec(2*nb[ii]+2*ng[ii], hpmpc_args->lam0[ii], &hslam[ii], 0);
    ptr_memory += (&hslam[ii])->memsize;

    blasfeo_create_dvec(2*nb[ii]+2*ng[ii], &hst[ii], ptr_memory);
    blasfeo_pack_dvec(2*nb[ii]+2*ng[ii], hpmpc_args->t0[ii], &hst[ii], 0);
    ptr_memory += (&hst[ii])->memsize;

    blasfeo_create_dvec(2*nb[ii]+2*ng[ii], &hslamt[ii], ptr_memory);
    ptr_memory += (&hslamt[ii])->memsize;

    blasfeo_create_dvec(2*nb[ii]+2*ng[ii], &hstinv[ii], ptr_memory);
    ptr_memory += (&hstinv[ii])->memsize;
    blasfeo_create_dvec(nb[ii]+ng[ii], &hsQx[ii], ptr_memory);
    ptr_memory += (&hsQx[ii])->memsize;
    blasfeo_create_dvec(nb[ii]+ng[ii], &hsqx[ii], ptr_memory);
    ptr_memory += (&hsqx[ii])->memsize;
    blasfeo_create_dvec(2*nb[ii]+2*ng[ii], &hsdlam[ii], ptr_memory);
    ptr_memory += (&hsdlam[ii])->memsize;
    blasfeo_create_dvec(2*nb[ii]+2*ng[ii], &hsdt[ii], ptr_memory);
    ptr_memory += (&hsdt[ii])->memsize;


	real_t sigma_mu = hpmpc_args->sigma_mu;

    int nuM;
    int nbM;

    struct blasfeo_dmat sLxM;
    struct blasfeo_dmat sPpM;

	// partial tightening specific

    blasfeo_create_dmat(nx[M]+1, nx[M], &sLxM, ptr_memory);
    ptr_memory += (&sLxM)->memsize;
    blasfeo_create_dmat(nx[M]+1, nx[M], &sPpM, ptr_memory);
    ptr_memory += (&sPpM)->memsize;

    struct blasfeo_dmat hstmpmat0;

    // riccati work space
    void *work_ric;

    work_ric = ptr_memory;
    ptr_memory+=d_back_ric_rec_work_space_size_bytes_libstr(N, nx, nu, nb, ng);

    info->interface_time = acados_toc(&interface_timer);
    acados_tic(&qp_timer);

    if (M < N) {
        // update cost function matrices and vectors (box constraints)
        d_update_hessian_gradient_mpc_hard_libstr(N-M, &nx[M], &nu[M], &nb[M], &ng[M], \
          &hsd[M], sigma_mu, &hst[M], &hstinv[M], &hslam[M], &hslamt[M], &hsdlam[M], \
          &hsQx[M], &hsqx[M]);

        // backward riccati factorization and solution at the end
        d_back_ric_rec_sv_back_libstr(N-M, &nx[M], &nu[M], &nb[M], &hsidxb[M], &ng[M], \
          0, &hsBAbt[M], hsvecdummy, 1, &hsRSQrq[M], &hsrq[M], &hsDCt[M], &hsQx[M], \
          &hsqx[M], &hsux[M], 1, &hspi[M],  1, &hsPb[M], &hsL[M], work_ric);

        // extract chol factor of [P p; p' *]
        // TODO(Andrea): have m and n !!!!!
        blasfeo_dtrcp_l(nx[M], &hsL[M], nu[M], nu[M], &sLxM, 0, 0);
        blasfeo_dgecp(1, nx[M], &hsL[M], nu[M]+nx[M], nu[M], &sLxM, nx[M], 0);

        // recover [P p; p' *]
        blasfeo_dsyrk_ln_mn(nx[M]+1, nx[M], nx[M], 1.0, &sLxM, 0, 0, &sLxM, 0, 0, 0.0,
          &sPpM, 0, 0, &sPpM, 0, 0);

        // backup stage M
        nuM = nu[M];
        nbM = nb[M];
        hstmpmat0 = hsRSQrq[M];

        // update new terminal cost
        nu[M] = 0;
        nb[M] = 0;
        hsRSQrq[M] = sPpM;
        hsux[M].pa += nuM;

        // IPM at the beginning
        hpmpc_status = d_ip2_res_mpc_hard_libstr(&kk, k_max, mu0, mu_tol, alpha_min,
          warm_start, stat, M, nx, nu, nb, hsidxb, ng, hsBAbt, hsRSQrq, hsDCt,
          hsd, hsux, compute_mult, hspi, hslam, hst, ptr_memory);  // recover original stage M

        nu[M] = nuM;
        nb[M] = nbM;
        hsRSQrq[M] = hstmpmat0;
        hsux[M].pa -= nuM;

        // forward riccati solution at the end
        d_back_ric_rec_sv_forw_libstr(N-M, &nx[M], &nu[M], &nb[M], &hsidxb[M], &ng[M],
          0, &hsBAbt[M], hsvecdummy, 1, &hsRSQrq[M], &hsrq[M], hsmatdummy,
          &hsQx[M], &hsqx[M], &hsux[M], 1, &hspi[M], 1, &hsPb[M], &hsL[M],
          hsric_work_mat);

        // compute alpha, dlam and dt
        real_t alpha = 1.0;
        // compute primal step hsdux for stages M to N
        real_t *temp_p1, *temp_p2;
        for (int_t i = M; i <= N; i++) {
          // hsdux is initialized to be equal to hpmpc_args.ux0
          temp_p1 = hsdux[i].pa;
          temp_p2 = hsux[i].pa;  // hsux[i].pa;
          for (int_t j = 0; j < nx[i]+nu[i]; j++) temp_p1[j]= - temp_p1[j] + temp_p2[j];
        }

        d_compute_alpha_mpc_hard_libstr(N-M, &nx[M], &nu[M], &nb[M], &hsidxb[M],
          &ng[M], &alpha, &hst[M], &hsdt[M], &hslam[M], &hsdlam[M], &hslamt[M],
          &hsdux[M], &hsDCt[M], &hsd[M]);

        // update stages M to N
        double mu_scal = 0.0;
        d_update_var_mpc_hard_libstr(N-M, &nx[M], &nu[M], &nb[M], &ng[M],
          &sigma_mu, mu_scal, alpha, &hsux[M], &hsdux[M], &hst[M], &hsdt[M], &hslam[M],
          &hsdlam[M], &hspi[M], &hspi[M]);

        // !!!! TODO(Andrea): equality multipliers are not being updated! Need to
        // define and compute hsdpi (see function prototype).
    } else {
        // IPM at the beginning
        hpmpc_status = d_ip2_res_mpc_hard_libstr(&kk, k_max, mu0, mu_tol, alpha_min,
          warm_start, stat, N, nx, nu, nb, hsidxb, ng, hsBAbt, hsRSQrq, hsDCt,
          hsd, hsux, compute_mult, hspi, hslam, hst, ptr_memory);  // recover original stage M
    }

    info->solve_QP_time = acados_toc(&qp_timer);
    acados_tic(&interface_timer);

    // copy result to qp_out
    for ( ii = 0; ii < N; ii++ ) {
        blasfeo_dveccp(nx[ii] + nu[ii], &hsux[ii], 0, &qp_out->ux[ii], 0);
        blasfeo_dveccp(nx[ii+1], &hspi[ii+1], 0, &qp_out->pi[ii], 0);
        blasfeo_dveccp(2*nb[ii]+2*ng[ii], &hslam[ii], 0, &qp_out->lam[ii], 0);
        blasfeo_dveccp(2*nb[ii]+2*ng[ii], &hst[ii], 0, &qp_out->t[ii], 0);

    }

    ii = N;
    blasfeo_dveccp(nx[ii] + nu[ii], &hsux[ii], 0, &qp_out->ux[ii], 0);
    blasfeo_dveccp(2*nb[ii]+2*ng[ii], &hslam[ii], 0, &qp_out->lam[ii], 0);
    blasfeo_dveccp(2*nb[ii]+2*ng[ii], &hst[ii], 0, &qp_out->t[ii], 0);

	// for (ii=0; ii<N; ii++)
	// 	blasfeo_print_tran_dvec(nx[ii+1], &qp_out->pi[ii], 0);
    
	hpmpc_args->out_iter = kk;

	// restore sign of upper bounds
	for(int jj = 0; jj <=N; jj++) {
		blasfeo_dvecsc(nb[jj], -1.0, &hsd[jj], nb[jj] + ng[jj]);
		blasfeo_dvecsc(ng[jj], -1.0, &hsd[jj], 2*nb[jj] + ng[jj]);
	}

    info->interface_time += acados_toc(&interface_timer);
    info->total_time = acados_toc(&tot_timer);
    info->num_iter = kk;

    int acados_status = hpmpc_status;
    if (hpmpc_status == 0) acados_status = ACADOS_SUCCESS;
    if (hpmpc_status == 1) acados_status = ACADOS_MAXITER;
    if (hpmpc_status == 2) acados_status = ACADOS_MINSTEP;
    return acados_status;
}<|MERGE_RESOLUTION|>--- conflicted
+++ resolved
@@ -284,8 +284,7 @@
 	// temporarily invert sign of upper bounds
 	blasfeo_dvecsc(nb[ii], -1.0, &hsd[ii], nb[ii] + ng[ii]);
 	blasfeo_dvecsc(ng[ii], -1.0, &hsd[ii], 2*nb[ii] + ng[ii]);
-<<<<<<< HEAD
-   	
+  
 	// dmat loop	
 	for ( ii = 0; ii < N; ii++ ) { 
 		// partial tightening-specific
@@ -300,18 +299,6 @@
 	ptr_memory += (&hsL[ii])->memsize;
 	
 	// dvec loop	
-=======
-
-	// dmat loop
-	for ( ii = 0; ii < N; ii++ )
-		assign_blasfeo_dmat_mem(nu[ii]+nx[ii]+1, nu[ii]+nx[ii], &hsL[ii], ptr_memory);
-
-    ii = N;
-	// dmat loop
-	assign_blasfeo_dmat_mem(nu[ii]+nx[ii]+1, nu[ii]+nx[ii], &hsL[ii], ptr_memory);
-
-	// dvec loop
->>>>>>> c3199d7e
 	for ( ii = 0; ii < N; ii++ ) {
 
         // initialize hsdux to primal input later usx will be subtracted
