/*
 *    This file is part of acados.
 *
 *    acados is free software; you can redistribute it and/or
 *    modify it under the terms of the GNU Lesser General Public
 *    License as published by the Free Software Foundation; either
 *    version 3 of the License, or (at your option) any later version.
 *
 *    acados is distributed in the hope that it will be useful,
 *    but WITHOUT ANY WARRANTY; without even the implied warranty of
 *    MERCHANTABILITY or FITNESS FOR A PARTICULAR PURPOSE.  See the GNU
 *    Lesser General Public License for more details.
 *
 *    You should have received a copy of the GNU Lesser General Public
 *    License along with acados; if not, write to the Free Software Foundation,
 *    Inc., 51 Franklin Street, Fifth Floor, Boston, MA  02110-1301  USA
 *
 */

// external
#include <assert.h>
// hpipm
#include "hpipm/include/hpipm_d_ocp_qp.h"
#include "hpipm/include/hpipm_d_ocp_qp_sol.h"
#include "hpipm/include/hpipm_d_ocp_qp_ipm.h"
// acados
#include "acados/ocp_qp/ocp_qp_common.h"
#include "acados/ocp_qp/ocp_qp_hpipm.h"
#include "acados/utils/timing.h"
#include "acados/utils/types.h"
#include "acados/utils/mem.h"


int ocp_qp_hpipm_calculate_args_size(ocp_qp_dims *dims)
{
    int size = 0;
    size += sizeof(ocp_qp_hpipm_args);
    size += sizeof(struct d_ocp_qp_ipm_arg);
    size += d_memsize_ocp_qp_ipm_arg(dims);

    return size;
}



void *ocp_qp_hpipm_assign_args(ocp_qp_dims *dims, void *raw_memory)
{
    ocp_qp_hpipm_args *args;

    char *c_ptr = (char *) raw_memory;

    args = (ocp_qp_hpipm_args *) c_ptr;
    c_ptr += sizeof(ocp_qp_hpipm_args);

    args->hpipm_args = (struct d_ocp_qp_ipm_arg *) c_ptr;
    c_ptr += sizeof(struct d_ocp_qp_ipm_arg);

    assert((size_t)c_ptr % 8 == 0 && "memory not 8-byte aligned!");

    d_create_ocp_qp_ipm_arg(dims, args->hpipm_args, c_ptr);
    c_ptr += d_memsize_ocp_qp_ipm_arg(dims);

    assert((char*)raw_memory + ocp_qp_hpipm_calculate_args_size(dims) == c_ptr);

    return (void *)args;
}



void ocp_qp_hpipm_initialize_default_args(void *args_)
{
    ocp_qp_hpipm_args *args = (ocp_qp_hpipm_args *)args_;

    d_set_default_ocp_qp_ipm_arg(args->hpipm_args);
	// overwrite some default options
<<<<<<< HEAD
    args->hpipm_args->res_g_max = 1e-6; // otherwise inaccurate for Python/MATLAB qp example // then you can increase the accuracy just in Python/MATLAB qp example, 1e-11 is too high to be robust in general, and just makes the solution diverge at late IPM iterations
=======
    args->hpipm_args->res_g_max = 1e-6;
>>>>>>> d5bc428d
    args->hpipm_args->res_b_max = 1e-8;
    args->hpipm_args->res_d_max = 1e-8;
    args->hpipm_args->res_m_max = 1e-8;
    args->hpipm_args->iter_max = 50;
    args->hpipm_args->stat_max = 50;
    args->hpipm_args->alpha_min = 1e-8;
    args->hpipm_args->mu0 = 1;
}



int ocp_qp_hpipm_calculate_memory_size(ocp_qp_dims *dims, void *args_)
{
    ocp_qp_hpipm_args *args = (ocp_qp_hpipm_args *)args_;

    int size = 0;
    size += sizeof(ocp_qp_hpipm_memory);

    size += sizeof(struct d_ocp_qp_ipm_workspace);

    size += d_memsize_ocp_qp_ipm(dims, args->hpipm_args);

    return size;
}



void *ocp_qp_hpipm_assign_memory(ocp_qp_dims *dims, void *args_, void *raw_memory)
{
    ocp_qp_hpipm_args *args = (ocp_qp_hpipm_args *)args_;
    ocp_qp_hpipm_memory *mem;

    // char pointer
    char *c_ptr = (char *)raw_memory;

    mem = (ocp_qp_hpipm_memory *) c_ptr;
    c_ptr += sizeof(ocp_qp_hpipm_memory);

    mem->hpipm_workspace = (struct d_ocp_qp_ipm_workspace *)c_ptr;
    c_ptr += sizeof(struct d_ocp_qp_ipm_workspace);

    struct d_ocp_qp_ipm_workspace *ipm_workspace = mem->hpipm_workspace;

    assert((size_t)c_ptr % 8 == 0 && "memory not 8-byte aligned!");

    // ipm workspace structure
    d_create_ocp_qp_ipm(dims, args->hpipm_args, ipm_workspace, c_ptr);
    c_ptr += ipm_workspace->memsize;

    assert((char *)raw_memory + ocp_qp_hpipm_calculate_memory_size(dims, args_) == c_ptr);

    return mem;
}



int ocp_qp_hpipm_calculate_workspace_size(ocp_qp_dims *dims, void *args_)
{
    return 0;
}



int ocp_qp_hpipm(ocp_qp_in *qp_in, ocp_qp_out *qp_out, void *args_, void *mem_, void *work_)
{
    ocp_qp_info *info = (ocp_qp_info *) qp_out->misc;
    acados_timer tot_timer, qp_timer;

     acados_tic(&tot_timer);
   // cast data structures
    ocp_qp_hpipm_args *args = (ocp_qp_hpipm_args *) args_;
    ocp_qp_hpipm_memory *memory = (ocp_qp_hpipm_memory *) mem_;

    // solve ipm
    acados_tic(&qp_timer);
    int hpipm_status = d_solve_ocp_qp_ipm(qp_in, qp_out, args->hpipm_args, memory->hpipm_workspace);

    info->solve_QP_time = acados_toc(&qp_timer);
    info->interface_time = 0;  // there are no conversions for hpipm
    info->total_time = acados_toc(&tot_timer);
    info->num_iter = memory->hpipm_workspace->iter;

    // check exit conditions
    int acados_status = hpipm_status;
    if (hpipm_status == 0) acados_status = ACADOS_SUCCESS;
    if (hpipm_status == 1) acados_status = ACADOS_MAXITER;
    if (hpipm_status == 2) acados_status = ACADOS_MINSTEP;
    return acados_status;
}



void ocp_qp_hpipm_config_initialize_default(void *config_)
{

	ocp_qp_solver_config *config = config_;

	config->opts_calculate_size = &ocp_qp_hpipm_calculate_args_size;
	config->opts_assign = &ocp_qp_hpipm_assign_args;
	config->opts_initialize_default = &ocp_qp_hpipm_initialize_default_args;
	config->memory_calculate_size = &ocp_qp_hpipm_calculate_memory_size;
	config->memory_assign = &ocp_qp_hpipm_assign_memory;
	config->workspace_calculate_size = &ocp_qp_hpipm_calculate_workspace_size;
	config->fun = &ocp_qp_hpipm;

	return;

}<|MERGE_RESOLUTION|>--- conflicted
+++ resolved
@@ -73,11 +73,7 @@
 
     d_set_default_ocp_qp_ipm_arg(args->hpipm_args);
 	// overwrite some default options
-<<<<<<< HEAD
-    args->hpipm_args->res_g_max = 1e-6; // otherwise inaccurate for Python/MATLAB qp example // then you can increase the accuracy just in Python/MATLAB qp example, 1e-11 is too high to be robust in general, and just makes the solution diverge at late IPM iterations
-=======
     args->hpipm_args->res_g_max = 1e-6;
->>>>>>> d5bc428d
     args->hpipm_args->res_b_max = 1e-8;
     args->hpipm_args->res_d_max = 1e-8;
     args->hpipm_args->res_m_max = 1e-8;
