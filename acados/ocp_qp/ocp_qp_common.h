--- conflicted
+++ resolved
@@ -67,13 +67,9 @@
 #ifndef QP_SOLVER_CONFIG_
 #define QP_SOLVER_CONFIG_
 
-<<<<<<< HEAD
-typedef struct {
-    // TODO(dimitris): pass dims to evaluate?
-=======
 typedef struct
 {
->>>>>>> 9159c149
+    // TODO(dimitris): pass dims to evaluate?
     int (*evaluate) (void *config, void *qp_in, void *qp_out, void *args, void *mem, void *work);
     int (*opts_calculate_size) (void *config, void *dims);
     void *(*opts_assign) (void *config, void *dims, void *raw_memory);
