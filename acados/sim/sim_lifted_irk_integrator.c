/*
 *    This file is part of acados.
 *
 *    acados is free software; you can redistribute it and/or
 *    modify it under the terms of the GNU Lesser General Public
 *    License as published by the Free Software Foundation; either
 *    version 3 of the License, or (at your option) any later version.
 *
 *    acados is distributed in the hope that it will be useful,
 *    but WITHOUT ANY WARRANTY; without even the implied warranty of
 *    MERCHANTABILITY or FITNESS FOR A PARTICULAR PURPOSE.  See the GNU
 *    Lesser General Public License for more details.
 *
 *    You should have received a copy of the GNU Lesser General Public
 *    License along with acados; if not, write to the Free Software Foundation,
 *    Inc., 51 Franklin Street, Fifth Floor, Boston, MA  02110-1301  USA
 *
 */

#include "acados/sim/sim_lifted_irk_integrator.h"

// standard
#include <assert.h>
#include <stdio.h>
#include <stdlib.h>
#include <string.h>
// acados
#include "acados/utils/mem.h"
#include "acados/utils/print.h"

#include "acados/sim/sim_common.h"

#include "blasfeo/include/blasfeo_common.h"
#include "blasfeo/include/blasfeo_d_aux.h"
#include "blasfeo/include/blasfeo_d_aux_ext_dep.h"
#include "blasfeo/include/blasfeo_d_blas.h"
#include "blasfeo/include/blasfeo_target.h"
#include "blasfeo/include/blasfeo_v_aux_ext_dep.h"


/************************************************
* dims
************************************************/

int sim_lifted_irk_dims_calculate_size()
{
    int size = sizeof(sim_lifted_irk_dims);

    return size;
}

void *sim_lifted_irk_dims_assign(void *config_, void *raw_memory)
{
    char *c_ptr = raw_memory;

    sim_lifted_irk_dims *dims = (sim_lifted_irk_dims *) c_ptr;
    c_ptr += sizeof(sim_lifted_irk_dims);

    dims->nx = 0;
    dims->nu = 0;
    dims->nz = 0;

    assert((char *) raw_memory + sim_lifted_irk_dims_calculate_size() >= c_ptr);

    return dims;
}

static void sim_lifted_irk_set_nu(void *config_, void *dims_, const int *nu)
{
    sim_lifted_irk_dims *dims = (sim_lifted_irk_dims *) dims_;
    dims->nu = *nu;
}

static void sim_lifted_irk_set_nx(void *config_, void *dims_, const int *nx)
{
    sim_lifted_irk_dims *dims = (sim_lifted_irk_dims *) dims_;
    dims->nx = *nx;
}

static void sim_lifted_irk_set_nz(void *config_, void *dims_, const int *nz)
{
    sim_lifted_irk_dims *dims = (sim_lifted_irk_dims *) dims_;
    dims->nz = *nz;
}


void sim_lifted_irk_dims_set(void *config_, void *dims_, const char *field, const int* value)
{
    if (!strcmp(field, "nx"))
    {
        sim_lifted_irk_set_nx(config_, dims_, value);
    }
    else if (!strcmp(field, "nu"))
    {
        sim_lifted_irk_set_nu(config_, dims_, value);
    }
    else if (!strcmp(field, "nz"))
    {
        sim_lifted_irk_set_nz(config_, dims_, value);
    }
    else
    {
        printf("\nerror: dimension type not available in module\n");
        exit(1);
    }
}

void sim_lifted_irk_get_nx(void *dims_, int *nx)
{
    sim_lifted_irk_dims *dims = (sim_lifted_irk_dims *) dims_;
    *nx = dims->nx;
}

void sim_lifted_irk_get_nu(void *dims_, int *nu)
{
    sim_lifted_irk_dims *dims = (sim_lifted_irk_dims *) dims_;
    *nu = dims->nu;
}

void sim_lifted_irk_get_nz(void *dims_, int *nz)
{
    sim_lifted_irk_dims *dims = (sim_lifted_irk_dims *) dims_;
    *nz = dims->nz;
}

/************************************************
* model
************************************************/

int sim_lifted_irk_model_calculate_size(void *config, void *dims)
{
    int size = 0;

    size += sizeof(lifted_irk_model);

    return size;
}



void *sim_lifted_irk_model_assign(void *config, void *dims, void *raw_memory)
{
    char *c_ptr = (char *) raw_memory;

    lifted_irk_model *data = (lifted_irk_model *) c_ptr;
    c_ptr += sizeof(lifted_irk_model);

    assert((char *) raw_memory + sim_lifted_irk_model_calculate_size(config, dims) >= c_ptr);

    return data;
}



int sim_lifted_irk_model_set_function(void *model_, sim_function_t fun_type, void *fun)
{
    lifted_irk_model *model = model_;

    switch (fun_type)
    {
        case IMPL_ODE_FUN:
            model->impl_ode_fun = (external_function_generic *) fun;
            break;
        case IMPL_ODE_FUN_JAC_X_XDOT_U:
            model->impl_ode_fun_jac_x_xdot_u = (external_function_generic *) fun;
            break;
        default:
            return ACADOS_FAILURE;
    }
    return ACADOS_SUCCESS;
}
/************************************************
* opts
************************************************/

int sim_lifted_irk_opts_calculate_size(void *config_, void *dims)
{
    int ns_max = NS_MAX;

    int size = 0;

    size += sizeof(sim_rk_opts);

    size += ns_max * ns_max * sizeof(double);  // A_mat
    size += ns_max * sizeof(double);           // b_vec
    size += ns_max * sizeof(double);           // c_vec

    int tmp0 = gauss_nodes_work_calculate_size(ns_max);
    int tmp1 = butcher_table_work_calculate_size(ns_max);
    int work_size = tmp0 > tmp1 ? tmp0 : tmp1;
    size += work_size;  // work

    make_int_multiple_of(8, &size);
    size += 1 * 8;

    return size;
}



void *sim_lifted_irk_opts_assign(void *config_, void *dims, void *raw_memory)
{
    int ns_max = NS_MAX;

    char *c_ptr = (char *) raw_memory;

    sim_rk_opts *opts = (sim_rk_opts *) c_ptr;
    c_ptr += sizeof(sim_rk_opts);

    align_char_to(8, &c_ptr);

    assign_and_advance_double(ns_max * ns_max, &opts->A_mat, &c_ptr);
    assign_and_advance_double(ns_max, &opts->b_vec, &c_ptr);
    assign_and_advance_double(ns_max, &opts->c_vec, &c_ptr);

    // work
    int tmp0 = gauss_nodes_work_calculate_size(ns_max);
    int tmp1 = butcher_table_work_calculate_size(ns_max);
    int work_size = tmp0 > tmp1 ? tmp0 : tmp1;
    opts->work = c_ptr;
    c_ptr += work_size;

    assert((char *) raw_memory + sim_lifted_irk_opts_calculate_size(config_, dims) >= c_ptr);

    return (void *) opts;
}



void sim_lifted_irk_opts_initialize_default(void *config_, void *dims_, void *opts_)
{
    sim_rk_opts *opts = opts_;
    sim_lifted_irk_dims *dims = (sim_lifted_irk_dims *) dims_;

    int nx = dims->nx;
    int nu = dims->nu;
    opts->ns = 3;  // GL 3
    int ns = opts->ns;

    assert(ns <= NS_MAX && "ns > NS_MAX!");

    // set tableau size
    opts->tableau_size = opts->ns;

    // gauss collocation nodes
    gauss_nodes(ns, opts->c_vec, opts->work);

    // butcher tableau
    butcher_table(ns, opts->c_vec, opts->b_vec, opts->A_mat, opts->work);

    // default options
    opts->newton_iter = 1;
    opts->scheme = NULL;
    opts->num_steps = 1;
    opts->num_forw_sens = nx + nu;
    opts->sens_forw = true;
    opts->sens_adj = false;
    opts->sens_hess = false;
    opts->jac_reuse = false;

    opts->output_z = false;
    opts->sens_algebraic = false;
    return;
}



void sim_lifted_irk_opts_update(void *config_, void *dims, void *opts_)
{
    sim_rk_opts *opts = opts_;

    int ns = opts->ns;

    assert(ns <= NS_MAX && "ns > NS_MAX!");

    // set tableau size
    opts->tableau_size = opts->ns;

    // gauss collocation nodes
    gauss_nodes(ns, opts->c_vec, opts->work);

    // butcher tableau
    butcher_table(ns, opts->c_vec, opts->b_vec, opts->A_mat, opts->work);

    return;
}


int sim_lifted_irk_opts_set(void *config_, void *opts_, const char *field, void *value)
{
    sim_rk_opts *opts = (sim_rk_opts *) opts_;
    return sim_rk_opts_set(opts, field, value);
}


/************************************************
* memory
************************************************/

int sim_lifted_irk_memory_calculate_size(void *config, void *dims_, void *opts_)
{
    sim_rk_opts *opts = opts_;
    sim_lifted_irk_dims *dims = (sim_lifted_irk_dims *) dims_;

    int ns = opts->ns;

    int nx = dims->nx;
    int nu = dims->nu;

    int num_steps = opts->num_steps;

    int size = sizeof(sim_lifted_irk_memory);

    size += 1 * sizeof(struct blasfeo_dmat);            // S_forw
    size += 2 * sizeof(struct blasfeo_dmat);            // JGK, JGf
    size += (num_steps) * sizeof(struct blasfeo_dmat);  // JKf
    size += (num_steps) * sizeof(struct blasfeo_dvec);  // K
    size += 2 * sizeof(struct blasfeo_dvec);            // x, u

    size += blasfeo_memsize_dmat(nx, nx + nu);                    // S_forw
    size += blasfeo_memsize_dmat(nx * ns, nx * ns);               // JGK
    size += 1 * blasfeo_memsize_dmat(nx * ns, nx + nu);           // JGf
    size += (num_steps) *blasfeo_memsize_dmat(nx * ns, nx + nu);  // JKf
    size += (num_steps) *blasfeo_memsize_dvec(nx * ns);           // K
    size += 1 * blasfeo_memsize_dvec(nx);                         // x
    size += 1 * blasfeo_memsize_dvec(nu);                         // u

    make_int_multiple_of(64, &size);
    size += 1 * 64;

    return size;
}



void *sim_lifted_irk_memory_assign(void *config, void *dims_, void *opts_, void *raw_memory)
{
    char *c_ptr = (char *) raw_memory;

    sim_rk_opts *opts = opts_;
    sim_lifted_irk_dims *dims = (sim_lifted_irk_dims *) dims_;

    int ns = opts->ns;

    int nx = dims->nx;
    int nu = dims->nu;

    int num_steps = opts->num_steps;

    sim_lifted_irk_memory *memory = (sim_lifted_irk_memory *) c_ptr;
    c_ptr += sizeof(sim_lifted_irk_memory);

    memory->S_forw = (struct blasfeo_dmat *) c_ptr;
    c_ptr += sizeof(struct blasfeo_dmat);

    memory->JGK = (struct blasfeo_dmat *) c_ptr;
    c_ptr += sizeof(struct blasfeo_dmat);

    memory->JGf = (struct blasfeo_dmat *) c_ptr;
    c_ptr += sizeof(struct blasfeo_dmat);

    assign_and_advance_blasfeo_dmat_structs(num_steps, &memory->JKf, &c_ptr);

    assign_and_advance_blasfeo_dvec_structs(num_steps, &memory->K, &c_ptr);

    memory->x = (struct blasfeo_dvec *) c_ptr;
    c_ptr += sizeof(struct blasfeo_dvec);

    memory->u = (struct blasfeo_dvec *) c_ptr;
    c_ptr += sizeof(struct blasfeo_dvec);

    align_char_to(64, &c_ptr);

    assign_and_advance_blasfeo_dmat_mem(nx, nx + nu, memory->S_forw, &c_ptr);
    assign_and_advance_blasfeo_dmat_mem(nx * ns, nx * ns, memory->JGK, &c_ptr);
    assign_and_advance_blasfeo_dmat_mem(nx * ns, nx + nu, memory->JGf, &c_ptr);
    for (int i = 0; i < num_steps; i++)
    {
        assign_and_advance_blasfeo_dmat_mem(nx * ns, nx + nu, &memory->JKf[i], &c_ptr);
        blasfeo_dgese(nx * ns, nx + nu, 0.0, &memory->JKf[i], 0, 0);
    }

    for (int i = 0; i < num_steps; i++)
    {
        assign_and_advance_blasfeo_dvec_mem(nx * ns, &memory->K[i], &c_ptr);
        blasfeo_dvecse(nx * ns, 0.0, &memory->K[i], 0);
    }

    assign_and_advance_blasfeo_dvec_mem(nx, memory->x, &c_ptr);
    blasfeo_dvecse(nx, 0.0, memory->x, 0);
    assign_and_advance_blasfeo_dvec_mem(nu, memory->u, &c_ptr);
    blasfeo_dvecse(nu, 0.0, memory->u, 0);

    // TODO(andrea): need to move this to options.
    memory->update_sens = 1;

    assert((char *) raw_memory + sim_lifted_irk_memory_calculate_size(config, dims, opts_) >=
           c_ptr);

    return (void *) memory;
}



/************************************************
* workspace
************************************************/

int sim_lifted_irk_workspace_calculate_size(void *config_, void *dims_, void *opts_)
{
    sim_rk_opts *opts = opts_;
    sim_lifted_irk_dims *dims = (sim_lifted_irk_dims *) dims_;

    int ns = opts->ns;

    int nx = dims->nx;
    int nu = dims->nu;

    int size = sizeof(sim_lifted_irk_workspace);

    size += 3 * sizeof(struct blasfeo_dmat);  // J_temp_x, J_temp_xdot, J_temp_u

    size += 5 * sizeof(struct blasfeo_dvec);  // rG, xt, xn, xn_out, dxn
    size += 1 * sizeof(struct blasfeo_dvec);  // w ([x; u])

    size += 2 * blasfeo_memsize_dmat(nx, nx);  // J_temp_x, J_temp_xdot
    size += blasfeo_memsize_dmat(nx, nu);      // J_temp_u

    size += 1 * blasfeo_memsize_dvec(nx * ns);  // rG
    size += 4 * blasfeo_memsize_dvec(nx);       // xt, xn, xn_out, dxn
    size += blasfeo_memsize_dvec(nx + nu);      // w

    size += nx * ns * sizeof(int);  // ipiv

    make_int_multiple_of(64, &size);
    size += 1 * 64;

    return size;
}



static void *sim_lifted_irk_cast_workspace(void *config_, void *dims_, void *opts_,
                                               void *raw_memory)
{
    sim_rk_opts *opts = opts_;
    sim_lifted_irk_dims *dims = (sim_lifted_irk_dims *) dims_;

    int ns = opts->ns;

    int nx = dims->nx;
    int nu = dims->nu;

    char *c_ptr = (char *) raw_memory;

    sim_lifted_irk_workspace *workspace = (sim_lifted_irk_workspace *) c_ptr;
    c_ptr += sizeof(sim_lifted_irk_workspace);

    workspace->J_temp_x = (struct blasfeo_dmat *) c_ptr;
    c_ptr += sizeof(struct blasfeo_dmat);

    workspace->J_temp_xdot = (struct blasfeo_dmat *) c_ptr;
    c_ptr += sizeof(struct blasfeo_dmat);
    workspace->J_temp_u = (struct blasfeo_dmat *) c_ptr;
    c_ptr += sizeof(struct blasfeo_dmat);

    workspace->rG = (struct blasfeo_dvec *) c_ptr;
    c_ptr += sizeof(struct blasfeo_dvec);

    workspace->xt = (struct blasfeo_dvec *) c_ptr;
    c_ptr += sizeof(struct blasfeo_dvec);

    workspace->xn = (struct blasfeo_dvec *) c_ptr;
    c_ptr += sizeof(struct blasfeo_dvec);

    workspace->xn_out = (struct blasfeo_dvec *) c_ptr;
    c_ptr += sizeof(struct blasfeo_dvec);

    workspace->dxn = (struct blasfeo_dvec *) c_ptr;
    c_ptr += sizeof(struct blasfeo_dvec);

    workspace->w = (struct blasfeo_dvec *) c_ptr;
    c_ptr += sizeof(struct blasfeo_dvec);

    align_char_to(64, &c_ptr);

    assign_and_advance_blasfeo_dmat_mem(nx, nx, workspace->J_temp_x, &c_ptr);
    assign_and_advance_blasfeo_dmat_mem(nx, nx, workspace->J_temp_xdot, &c_ptr);
    assign_and_advance_blasfeo_dmat_mem(nx, nu, workspace->J_temp_u, &c_ptr);

    assign_and_advance_blasfeo_dvec_mem(nx * ns, workspace->rG, &c_ptr);
    assign_and_advance_blasfeo_dvec_mem(nx, workspace->xt, &c_ptr);
    assign_and_advance_blasfeo_dvec_mem(nx, workspace->xn, &c_ptr);
    assign_and_advance_blasfeo_dvec_mem(nx, workspace->xn_out, &c_ptr);
    assign_and_advance_blasfeo_dvec_mem(nx, workspace->dxn, &c_ptr);
    assign_and_advance_blasfeo_dvec_mem(nx + nu, workspace->w, &c_ptr);

    assign_and_advance_int(nx * ns, &workspace->ipiv, &c_ptr);

    assert((char *) raw_memory +
               sim_lifted_irk_workspace_calculate_size(config_, dims, opts_) >=
           c_ptr);

    return (void *) workspace;
}


int sim_lifted_irk_precompute(void *config_, sim_in *in, sim_out *out, void *opts_, void *mem_,
                       void *work_)
{
    return ACADOS_SUCCESS;
}

/************************************************
* functions
************************************************/

int sim_lifted_irk(void *config_, sim_in *in, sim_out *out, void *opts_, void *mem_,
                       void *work_)
{
    // typecasting
    sim_solver_config *config = config_;
    sim_rk_opts *opts = opts_;
    sim_lifted_irk_memory *memory = (sim_lifted_irk_memory *) mem_;

    void *dims_ = in->dims;
    sim_lifted_irk_dims *dims = (sim_lifted_irk_dims *) dims_;

    sim_lifted_irk_workspace *workspace =
        (sim_lifted_irk_workspace *) sim_lifted_irk_cast_workspace(config, dims, opts,
                                                                           work_);

    int nx = dims->nx;
    int nu = dims->nu;
    int nz = dims->nz;

    int ns = opts->ns;

    if ( opts->ns != opts->tableau_size )
    {
        printf("Error in sim_lifted_irk: the Butcher tableau size does not match ns");
        return ACADOS_FAILURE;
    }
    // assert - only use supported features
    assert(nz == 0 && "nz should be zero - DAEs are not (yet) supported for this integrator");
    assert(opts->output_z == false &&
            "opts->output_z should be false - DAEs are not (yet) supported for this integrator");
    assert(opts->sens_algebraic == false &&
       "opts->sens_algebraic should be false - DAEs are not (yet) supported for this integrator");

    int ii, jj, ss;
    double a;


    double *x = in->x;
    double *u = in->u;
    double *S_forw_in = in->S_forw;

    // int newton_iter = opts->newton_iter; // not used; always 1 in lifted

    double *A_mat = opts->A_mat;
    double *b_vec = opts->b_vec;
    int num_steps = opts->num_steps;

    double step = in->T / num_steps;
    // TODO(FreyJo): this should be an option!
    int update_sens = memory->update_sens;

    int *ipiv = workspace->ipiv;
    struct blasfeo_dmat *JGK = memory->JGK;
    struct blasfeo_dmat *S_forw = memory->S_forw;

    struct blasfeo_dmat *J_temp_x = workspace->J_temp_x;
    struct blasfeo_dmat *J_temp_xdot = workspace->J_temp_xdot;
    struct blasfeo_dmat *J_temp_u = workspace->J_temp_u;

    struct blasfeo_dvec *rG = workspace->rG;
    struct blasfeo_dvec *K = memory->K;
    struct blasfeo_dmat *JGf = memory->JGf;
    struct blasfeo_dmat *JKf = memory->JKf;
    struct blasfeo_dvec *xt = workspace->xt;
    struct blasfeo_dvec *xn = workspace->xn;
    struct blasfeo_dvec *xn_out = workspace->xn_out;
    struct blasfeo_dvec *dxn = workspace->dxn;

    struct blasfeo_dvec *w = workspace->w;

    double *x_out = out->xn;
    double *S_forw_out = out->S_forw;

    struct blasfeo_dvec_args ext_fun_in_K;

    ext_fun_arg_t ext_fun_type_in[3];
    void *ext_fun_in[3];

    struct blasfeo_dvec_args ext_fun_out_rG;
    ext_fun_arg_t ext_fun_type_out[5];
    void *ext_fun_out[5];

    lifted_irk_model *model = in->model;

    acados_timer timer, timer_ad;
    double timing_ad = 0.0;

    if (opts->sens_adj)
    {
        printf("LIFTED_IRK with ADJOINT SENSITIVITIES - NOT IMPLEMENTED YET - EXITING.");
        exit(1);
    }


    blasfeo_dgese(nx, nx, 0.0, J_temp_x, 0, 0);
    blasfeo_dgese(nx, nx, 0.0, J_temp_xdot, 0, 0);
    blasfeo_dgese(nx, nu, 0.0, J_temp_x, 0, 0);

    blasfeo_dvecse(nx * ns, 0.0, rG, 0);

    // TODO(dimitris): shouldn't this be NF instead of nx+nu??
    if (update_sens) blasfeo_pack_dmat(nx, nx + nu, S_forw_in, nx, S_forw, 0, 0);

    blasfeo_dvecse(nx * ns, 0.0, rG, 0);
    blasfeo_pack_dvec(nx, x, xn, 0);
    blasfeo_pack_dvec(nx, x, xn_out, 0);
    blasfeo_dvecse(nx, 0.0, dxn, 0);


    // start the loop
    acados_tic(&timer);
    for (ss = 0; ss < num_steps; ss++)
    {
        // initialize
        blasfeo_dgese(nx * ns, nx * ns, 0.0, JGK, 0, 0);
        blasfeo_dgese(nx * ns, nx + nu, 0.0, JGf, 0, 0);

        // expansion step (K variables)
        // compute x and u step
        blasfeo_pack_dvec(nx, in->x, w, 0);
        blasfeo_pack_dvec(nu, in->u, w, nx);

        blasfeo_daxpy(nx, -1.0, memory->x, 0, w, 0, w, 0);
        blasfeo_daxpy(nu, -1.0, memory->u, 0, w, nx, w, nx);
        blasfeo_dgemv_n(nx * ns, nx + nu, 1.0, &JKf[ss], 0, 0, w, 0, 1.0, &K[ss], 0, &K[ss], 0);

        blasfeo_pack_dvec(nx, in->x, memory->x, 0);
        blasfeo_pack_dvec(nu, in->u, memory->u, 0);

        // reset value of JKf
        blasfeo_dgese(nx * ns, nx + nu, 0.0, &JKf[ss], 0, 0);

        for (ii = 0; ii < ns; ii++)  // ii-th row of tableau
        {
            // take x(n); copy a strvec into a strvec
            blasfeo_dveccp(nx, xn, 0, xt, 0);

            for (jj = 0; jj < ns; jj++)
            {  // jj-th col of tableau
                a = A_mat[ii + ns * jj];
                if (a != 0)
                {
                    // xt = xt + T_int * a[i,j]*K_j
                    a *= step;
                    blasfeo_daxpy(nx, a, &K[ss], jj * nx, xt, 0, xt, 0);
                }
            }

            if (!update_sens)
            {
                // compute the residual of implicit ode at time t_ii, store value in rGt
                acados_tic(&timer_ad);

                ext_fun_type_in[0] = BLASFEO_DVEC;
                ext_fun_in[0] = xt;  // x: nx
                ext_fun_type_in[1] = BLASFEO_DVEC_ARGS;
                ext_fun_in_K.xi = ii * nx;
                ext_fun_in_K.x = &K[ss];
                ext_fun_in[1] = &ext_fun_in_K;  // K[ii*nx]: nx
                ext_fun_type_in[2] = COLMAJ;
                ext_fun_in[2] = u;  // u: nu

                ext_fun_type_out[0] = BLASFEO_DVEC_ARGS;
                ext_fun_out_rG.x = rG;
                ext_fun_out_rG.xi = ii * nx;
                ext_fun_out[0] = &ext_fun_out_rG;  // fun: nx

                model->impl_ode_fun->evaluate(model->impl_ode_fun, ext_fun_type_in, ext_fun_in,
                                              ext_fun_type_out, ext_fun_out);

                timing_ad += acados_toc(&timer_ad);
            }
            else
            {
                // compute the jacobian of implicit ode
                acados_tic(&timer_ad);

                ext_fun_type_in[0] = BLASFEO_DVEC;
                ext_fun_in[0] = xt;  // x: nx
                ext_fun_type_in[1] = BLASFEO_DVEC_ARGS;
                ext_fun_in_K.xi = ii * nx;  // K[ii*nx]: nx
                ext_fun_in_K.x = &K[ss];
                ext_fun_in[1] = &ext_fun_in_K;
                ext_fun_type_in[2] = COLMAJ;
                ext_fun_in[2] = u;  // u: nu

                ext_fun_type_out[0] = BLASFEO_DVEC_ARGS;
                ext_fun_out_rG.x = rG;
                ext_fun_out_rG.xi = ii * nx;
                ext_fun_out[0] = &ext_fun_out_rG;  // fun: nx
                ext_fun_type_out[1] = BLASFEO_DMAT;
                ext_fun_out[1] = J_temp_x;  // jac_x: nx*nx
                ext_fun_type_out[2] = BLASFEO_DMAT;
                ext_fun_out[2] = J_temp_xdot;  // jac_xdot: nx*nx
                ext_fun_type_out[3] = BLASFEO_DMAT;
                ext_fun_out[3] = J_temp_u;  // jac_u: nx*nu

                model->impl_ode_fun_jac_x_xdot_u->evaluate(model->impl_ode_fun_jac_x_xdot_u,
                                                           ext_fun_type_in, ext_fun_in,
                                                           ext_fun_type_out, ext_fun_out);

                timing_ad += acados_toc(&timer_ad);

                blasfeo_dgecp(nx, nx, J_temp_x, 0, 0, JGf, ii * nx, 0);
                blasfeo_dgecp(nx, nu, J_temp_u, 0, 0, JGf, ii * nx, nx);

                for (jj = 0; jj < ns; jj++)
                {
                    // compute the block (ii,jj)th block of JGK
                    a = A_mat[ii + ns * jj];
                    if (a != 0)
                    {
                        a *= step;
                        blasfeo_dgead(nx, nx, a, J_temp_x, 0, 0, JGK, ii * nx, jj * nx);
                    }
                    if (jj == ii)
                    {
                        blasfeo_dgead(nx, nx, 1, J_temp_xdot, 0, 0, JGK, ii * nx, jj * nx);
                    }
                }  // end jj
            }
        }  // end ii

        // obtain x(n+1) before updating K(n)
        for (ii = 0; ii < ns; ii++)
            blasfeo_daxpy(nx, step * b_vec[ii], &K[ss], ii * nx, xn, 0, xn, 0);

        // DGETRF computes an LU factorization of a general M-by-N matrix A
        // using partial pivoting with row interchanges.

        if (update_sens)
        {
            blasfeo_dgetrf_rowpivot(nx * ns, nx * ns, JGK, 0, 0, JGK, 0, 0, ipiv);
        }

        // update r.h.s (6.23, Quirynen2017)
        blasfeo_dgemv_n(nx * ns, nx, 1.0, JGf, 0, 0, dxn, 0, 1.0, rG, 0, rG, 0);


        // permute also the r.h.s
        blasfeo_dvecpe(nx * ns, ipiv, rG, 0);

        // solve JGK * y = rG, JGK on the (l)eft, (l)ower-trian, (n)o-trans
        //                    (u)nit trian
        blasfeo_dtrsv_lnu(nx * ns, JGK, 0, 0, rG, 0, rG, 0);

        // solve JGK * x = rG, JGK on the (l)eft, (u)pper-trian, (n)o-trans
        //                    (n)o unit trian , and store x in rG
        blasfeo_dtrsv_unn(nx * ns, JGK, 0, 0, rG, 0, rG, 0);


        // scale and add a generic strmat into a generic strmat // K = K - rG, where rG is DeltaK
        blasfeo_daxpy(nx * ns, -1.0, rG, 0, &K[ss], 0, &K[ss], 0);

        // obtain dx(n)
        for (ii = 0; ii < ns; ii++)
            blasfeo_daxpy(nx, -step * b_vec[ii], rG, ii * nx, dxn, 0, dxn, 0);

        // update JKf
        blasfeo_dgemm_nn(nx * ns, nx + nu, nx, 1.0, JGf, 0, 0, S_forw, 0, 0, 0.0, &JKf[ss], 0, 0,
                         &JKf[ss], 0, 0);

        blasfeo_dgead(nx * ns, nu, 1.0, JGf, 0, nx, &JKf[ss], 0, nx);

        blasfeo_drowpe(nx * ns, ipiv, &JKf[ss]);
        blasfeo_dtrsm_llnu(nx * ns, nx + nu, 1.0, JGK, 0, 0, &JKf[ss], 0, 0, &JKf[ss], 0, 0);
        blasfeo_dtrsm_lunn(nx * ns, nx + nu, 1.0, JGK, 0, 0, &JKf[ss], 0, 0, &JKf[ss], 0, 0);

        // update forward sensitivity
        for (jj = 0; jj < ns; jj++)
            blasfeo_dgead(nx, nx + nu, -step * b_vec[jj], &JKf[ss], jj * nx, 0, S_forw, 0, 0);

        // obtain x(n+1)
        for (ii = 0; ii < ns; ii++)
            blasfeo_daxpy(nx, step * b_vec[ii], &K[ss], ii * nx, xn_out, 0, xn_out, 0);

    }  // end int step ss


    // extract output
    blasfeo_unpack_dvec(nx, xn_out, 0, x_out);

    blasfeo_unpack_dmat(nx, nx + nu, S_forw, 0, 0, S_forw_out, nx);

    out->info->CPUtime = acados_toc(&timer);
    out->info->LAtime = 0.0;
    out->info->ADtime = timing_ad;

    return 0;
}



void sim_lifted_irk_config_initialize_default(void *config_)
{
    sim_solver_config *config = config_;

    config->evaluate = &sim_lifted_irk;
    config->precompute = &sim_lifted_irk_precompute;
    config->opts_calculate_size = &sim_lifted_irk_opts_calculate_size;
    config->opts_assign = &sim_lifted_irk_opts_assign;
    config->opts_initialize_default = &sim_lifted_irk_opts_initialize_default;
    config->opts_update = &sim_lifted_irk_opts_update;
    config->opts_set = &sim_lifted_irk_opts_set;
    config->memory_calculate_size = &sim_lifted_irk_memory_calculate_size;
    config->memory_assign = &sim_lifted_irk_memory_assign;
    config->workspace_calculate_size = &sim_lifted_irk_workspace_calculate_size;
    config->model_calculate_size = &sim_lifted_irk_model_calculate_size;
    config->model_assign = &sim_lifted_irk_model_assign;
    config->model_set_function = &sim_lifted_irk_model_set_function;
    config->dims_calculate_size = &sim_lifted_irk_dims_calculate_size;
    config->dims_assign = &sim_lifted_irk_dims_assign;
<<<<<<< HEAD
    config->set_dims = &sim_lifted_irk_dims_set;
=======
    config->dims_set = &sim_lifted_irk_dims_set;
>>>>>>> 254ecc84
    config->get_nx = &sim_lifted_irk_get_nx;
    config->get_nu = &sim_lifted_irk_get_nu;
    config->get_nz = &sim_lifted_irk_get_nz;
    return;
}<|MERGE_RESOLUTION|>--- conflicted
+++ resolved
@@ -827,11 +827,7 @@
     config->model_set_function = &sim_lifted_irk_model_set_function;
     config->dims_calculate_size = &sim_lifted_irk_dims_calculate_size;
     config->dims_assign = &sim_lifted_irk_dims_assign;
-<<<<<<< HEAD
-    config->set_dims = &sim_lifted_irk_dims_set;
-=======
     config->dims_set = &sim_lifted_irk_dims_set;
->>>>>>> 254ecc84
     config->get_nx = &sim_lifted_irk_get_nx;
     config->get_nu = &sim_lifted_irk_get_nu;
     config->get_nz = &sim_lifted_irk_get_nz;
