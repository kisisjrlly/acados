--- conflicted
+++ resolved
@@ -712,24 +712,10 @@
     for (istep = 0; istep < NSTEPS; istep++) {
 // form linear system matrix (explicit ODE case):
 
-<<<<<<< HEAD
-#ifdef MEASURE_TIMINGS
-        form_linear_system_matrix(istep, in, args, mem, work, sys_mat, sys_mat2,
-                                  timing_ad);
-#else
-        form_linear_system_matrix(istep, in, args, mem, work, sys_mat, sys_mat2,
-                                  0);
-#endif
-        int_t idx;
-        if (opts->scheme.type == exact ||
-            (istep == 0 && !opts->scheme.freeze)) {
-#ifdef MEASURE_TIMINGS
-=======
         form_linear_system_matrix(istep, in, args, mem, work, sys_mat, sys_mat2, timing_ad);
 
         int_t idx;
         if (opts->scheme.type == exact || (istep == 0 && !opts->scheme.freeze)) {
->>>>>>> c5951367
             acados_tic(&timer_la);
             idx = 0;
             for (s1 = 0; s1 < num_stages; s1++) {
@@ -794,15 +780,7 @@
                     }
                 }
             }
-<<<<<<< HEAD
-            rhs_in[nx * (1 + NF) + nu] =
-                ((real_t)istep + c_vec[s1]) / ((real_t)in->nSteps);  // time
-#ifdef MEASURE_TIMINGS
-            acados_tic(&timer_ad);
-#endif
-=======
             rhs_in[nx*(1+NF)+nu] = ((real_t) istep+c_vec[s1])/((real_t) in->nSteps);  // time
->>>>>>> c5951367
 
             acados_tic(&timer_ad);
             in->VDE_forw(rhs_in, VDE_tmp[s1], in->vde);  // k evaluation
@@ -925,13 +903,7 @@
 #endif  // TRIPLE_LOOP
         }
         timing_la += acados_toc(&timer_la);
-<<<<<<< HEAD
-#endif
-        if (opts->scheme.type == simplified_in ||
-            opts->scheme.type == simplified_inis) {
-=======
         if (opts->scheme.type == simplified_in || opts->scheme.type == simplified_inis) {
->>>>>>> c5951367
             // construct sys_sol_trans from sys_sol2:
             if (!opts->scheme.freeze) {
                 destruct_subsystems(sys_sol_trans, sys_sol2, num_stages, nx,
