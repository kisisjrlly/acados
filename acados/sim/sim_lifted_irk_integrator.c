--- conflicted
+++ resolved
@@ -600,15 +600,11 @@
 
     for (istep = 0; istep < NSTEPS; istep++) {
         // form linear system matrix (explicit ODE case):
-<<<<<<< HEAD
-        form_linear_system_matrix(istep, in, opts, mem, work, sys_mat, sys_mat2, timing_ad);
-=======
->>>>>>> bbcf853f
-
-#ifdef MEASURE_TIMINGS
-        form_linear_system_matrix(istep, in, mem, work, sys_mat, sys_mat2, timing_ad);
+
+#ifdef MEASURE_TIMINGS
+        form_linear_system_matrix(istep, in, args, mem, work, sys_mat, sys_mat2, timing_ad);
 #else
-        form_linear_system_matrix(istep, in, mem, work, sys_mat, sys_mat2, 0);
+        form_linear_system_matrix(istep, in, args, mem, work, sys_mat, sys_mat2, 0);
 #endif
         int_t idx;
         if (opts->scheme.type == exact || (istep == 0 && !opts->scheme.freeze)) {
