/*
 *    This file is part of acados.
 *
 *    acados is free software; you can redistribute it and/or
 *    modify it under the terms of the GNU Lesser General Public
 *    License as published by the Free Software Foundation; either
 *    version 3 of the License, or (at your option) any later version.
 *
 *    acados is distributed in the hope that it will be useful,
 *    but WITHOUT ANY WARRANTY; without even the implied warranty of
 *    MERCHANTABILITY or FITNESS FOR A PARTICULAR PURPOSE.  See the GNU
 *    Lesser General Public License for more details.
 *
 *    You should have received a copy of the GNU Lesser General Public
 *    License along with acados; if not, write to the Free Software Foundation,
 *    Inc., 51 Franklin Street, Fifth Floor, Boston, MA  02110-1301  USA
 *
 */

#include "acados/sim/sim_erk_integrator.h"

#include <stdlib.h>
#include <string.h>

#include "hpmpc/include/aux_d.h"

#include "acados/utils/print.h"

static void sim_erk_cast_workspace(sim_erk_workspace *work, const sim_in *in,
                                   void *args) {
    int_t nx = in->nx;
    int_t nu = in->nu;
    sim_RK_opts *opts = (sim_RK_opts *)args;
    int_t num_stages = opts->num_stages;
    int_t NF = in->nsens_forw;
    int_t nSteps = in->nSteps;
    if (!in->sens_forw) {
        NF = 0;
    }
    int_t nhess = (int_t)(NF + 1) * (real_t)NF / 2.0;

    char *ptr = (char *)work;
    ptr += sizeof(sim_erk_workspace);
    work->rhs_forw_in = (real_t *)ptr;
    ptr += (nx * (1 + NF) + nu) * sizeof(real_t);  // rhs_forw_in

    if (!in->sens_adj) {
        work->K_traj = (real_t *)ptr;
        ptr += (num_stages * nx * (1 + NF)) * sizeof(real_t);  // K_traj
        work->out_forw_traj = (real_t *)ptr;
        ptr += (nx * (1 + NF)) * sizeof(real_t);  // out_forw_traj
    } else {
        work->K_traj = (real_t *)ptr;
        ptr +=
            (nSteps * num_stages * nx * (1 + NF)) * sizeof(real_t);  // K_traj
        work->out_forw_traj = (real_t *)ptr;
        ptr +=
            ((nSteps + 1) * nx * (1 + NF)) * sizeof(real_t);  // out_forw_traj
    }

    if (in->sens_hess && in->sens_adj) {
        work->rhs_adj_in = (real_t *)ptr;
        ptr += (nx * (2 + NF) + nu) * sizeof(real_t);  // rhs_adj_in
        work->out_adj_tmp = (real_t *)ptr;
        ptr += (nx + nu + nhess) * sizeof(real_t);  // out_adj_tmp
        work->adj_traj = (real_t *)ptr;
        ptr += (num_stages * (nx + nu + nhess)) * sizeof(real_t);  // adj_traj
    } else if (in->sens_adj) {
        work->rhs_adj_in = (real_t *)ptr;
        ptr += (nx * 2 + nu) * sizeof(real_t);  // rhs_adj_in
        work->out_adj_tmp = (real_t *)ptr;
        ptr += (nx + nu) * sizeof(real_t);  // out_adj_tmp
        work->adj_traj = (real_t *)ptr;
        ptr += (num_stages * (nx + nu)) * sizeof(real_t);  // adj_traj
    }
}

int_t sim_erk(const sim_in *in, sim_out *out, void *args, void *mem,
              void *work_) {
    int_t nx = in->nx;
    int_t nu = in->nu;
    sim_RK_opts *opts = (sim_RK_opts *)args;
    int_t num_stages = opts->num_stages;
    int_t i, s, j, istep;
    real_t H_INT = in->step;
    int_t NSTEPS = in->nSteps;
    int_t NF = in->nsens_forw;
    sim_erk_workspace *work = (sim_erk_workspace *)work_;
    sim_erk_cast_workspace(work, in, args);
    if (!in->sens_forw) {
        NF = 0;
    }
    int_t nhess = (int_t)(NF + 1) * (real_t)NF / 2.0;

    mem = 0; (void) mem;

    real_t *A_mat = opts->A_mat;
    real_t *b_vec = opts->b_vec;
    //    real_t *c_vec = opts->c_vec;

    //    print_matrix("stdout", A_mat, num_stages, num_stages);

    real_t *K_traj = work->K_traj;
    real_t *forw_traj = work->out_forw_traj;
    real_t *rhs_forw_in = work->rhs_forw_in;

    real_t *adj_tmp = work->out_adj_tmp;
    real_t *adj_traj = work->adj_traj;
    real_t *rhs_adj_in = work->rhs_adj_in;

    acados_timer timer, timer_ad;
    real_t timing_ad = 0.0;
    acados_tic(&timer);
    for (i = 0; i < nx; i++) forw_traj[i] = in->x[i];
    if (in->sens_forw) {
        for (i = 0; i < nx * NF; i++)
            forw_traj[nx + i] = in->S_forw[i];  // sensitivities
    }

    for (i = 0; i < nu; i++) rhs_forw_in[nx * (1 + NF) + i] = in->u[i];

    // FORWARD SWEEP:
    for (istep = 0; istep < NSTEPS; istep++) {
        if (in->sens_adj) {
            K_traj = &work->K_traj[istep * num_stages * nx * (1 + NF)];
            forw_traj = &work->out_forw_traj[(istep + 1) * nx * (1 + NF)];
            for (i = 0; i < nx * (1 + NF); i++) {
                forw_traj[i] = forw_traj[i - nx * (1 + NF)];
            }
        }

        for (s = 0; s < num_stages; s++) {
            for (i = 0; i < nx * (1 + NF); i++) {
                rhs_forw_in[i] = forw_traj[i];
            }
            for (j = 0; j < s; j++) {
                if (A_mat[j * num_stages + s] != 0) {
                    for (i = 0; i < nx * (1 + NF); i++) {
                        rhs_forw_in[i] += H_INT * A_mat[j * num_stages + s] *
                                          K_traj[j * nx * (1 + NF) + i];
                    }
                }
            }
            acados_tic(&timer_ad);
<<<<<<< HEAD
#endif
            in->VDE_forw(rhs_forw_in, &(K_traj[s * nx * (1 + NF)]),
                         in->vde);  // k evaluation
#ifdef MEASURE_TIMINGS
=======
            in->VDE_forw(rhs_forw_in, &(K_traj[s*nx*(1+NF)]), in->vde);  // k evaluation
>>>>>>> c5951367
            timing_ad += acados_toc(&timer_ad);
        }
        for (s = 0; s < num_stages; s++) {
            for (i = 0; i < nx * (1 + NF); i++) {
                forw_traj[i] += H_INT * b_vec[s] *
                                K_traj[s * nx * (1 + NF) + i];  // ERK step
            }
        }
    }
    for (i = 0; i < nx; i++) out->xn[i] = forw_traj[i];
    if (in->sens_forw) {
        for (i = 0; i < nx * NF; i++) out->S_forw[i] = forw_traj[nx + i];
    }

    // ADJOINT SWEEP:
    if (in->sens_adj) {
        for (i = 0; i < nx + nu; i++) adj_tmp[i] = in->S_adj[i];

        int_t nForw = nx;
        int_t nAdj = nx + nu;
        if (in->sens_hess) {
            nForw = nx * (1 + NF);
            nAdj = nx + nu + nhess;
            for (i = 0; i < nhess; i++) adj_tmp[nx + nu + i] = 0.0;
        }
        for (i = 0; i < nu; i++) rhs_adj_in[nForw + nx + i] = in->u[i];

        for (istep = NSTEPS - 1; istep > -1; istep--) {
            K_traj = &work->K_traj[istep * num_stages * nx * (1 + NF)];
            forw_traj = &work->out_forw_traj[istep * nx * (1 + NF)];

            for (s = num_stages - 1; s > -1; s--) {
                // forward variables:
                for (i = 0; i < nForw; i++) {
                    rhs_adj_in[i] = forw_traj[i];
                }
                for (j = 0; j < s; j++) {
                    if (A_mat[j * num_stages + s] != 0) {
                        for (i = 0; i < nForw; i++) {
                            rhs_adj_in[i] += H_INT * A_mat[j * num_stages + s] *
                                             K_traj[j * nx * (1 + NF) + i];
                        }
                    }
                }
                // adjoint variables:
                for (i = 0; i < nx; i++) {
                    rhs_adj_in[nForw + i] = H_INT * b_vec[s] * adj_tmp[i];
                }
                for (j = s + 1; j < num_stages; j++) {
                    if (A_mat[s * num_stages + j] != 0) {
                        for (i = 0; i < nx; i++) {
                            rhs_adj_in[nForw + i] += H_INT *
                                                     A_mat[s * num_stages + j] *
                                                     adj_traj[j * nAdj + i];
                        }
                    }
                }
                acados_tic(&timer_ad);
<<<<<<< HEAD
#endif
                in->VDE_adj(rhs_adj_in,
                            &(adj_traj[s * nAdj]));  // adjoint VDE evaluation
#ifdef MEASURE_TIMINGS
=======
                in->VDE_adj(rhs_adj_in, &(adj_traj[s*nAdj]));  // adjoint VDE evaluation
>>>>>>> c5951367
                timing_ad += acados_toc(&timer_ad);
            }
            for (s = 0; s < num_stages; s++) {
                for (i = 0; i < nAdj; i++) {
                    adj_tmp[i] += adj_traj[s * nAdj + i];  // ERK step
                }
            }
        }
        for (i = 0; i < nx + nu; i++) out->S_adj[i] = adj_tmp[i];
        if (in->sens_hess) {
            for (i = 0; i < nhess; i++) out->S_hess[i] = adj_tmp[nx + nu + i];
        }
    }
    out->info->CPUtime = acados_toc(&timer);
    out->info->LAtime = 0.0;
    out->info->ADtime = timing_ad;
    return 0;  // success
}

int_t sim_erk_calculate_workspace_size(const sim_in *in, void *args) {
    int_t nx = in->nx;
    int_t nu = in->nu;
    sim_RK_opts *opts = (sim_RK_opts *)args;
    int_t num_stages = opts->num_stages;
    int_t NF = in->nsens_forw;
    int_t nSteps = in->nSteps;
    if (!in->sens_forw) {
        NF = 0;
    }
    int_t nhess = (int_t)(NF + 1) * (real_t)NF / 2.0;

    int_t size = sizeof(sim_erk_workspace);
    size += (nx * (1 + NF) + nu) * sizeof(real_t);  // rhs_forw_in

    if (!in->sens_adj) {
        size += (num_stages * nx * (1 + NF)) * sizeof(real_t);  // K_traj
        size += (nx * (1 + NF)) * sizeof(real_t);               // out_forw_traj
    } else {
        size +=
            (nSteps * num_stages * nx * (1 + NF)) * sizeof(real_t);  // K_traj
        size +=
            ((nSteps + 1) * nx * (1 + NF)) * sizeof(real_t);  // out_forw_traj
    }

    if (in->sens_hess && in->sens_adj) {
        size += (nx * (2 + NF) + nu) * sizeof(real_t);  // rhs_adj_in
        size += (nx + nu + nhess) * sizeof(real_t);     // out_adj_tmp
        size += (num_stages * (nx + nu + nhess)) * sizeof(real_t);  // adj_traj
    } else if (in->sens_adj) {
        size += (nx * 2 + nu) * sizeof(real_t);             // rhs_adj_in
        size += (nx + nu) * sizeof(real_t);                 // out_adj_tmp
        size += (num_stages * (nx + nu)) * sizeof(real_t);  // adj_traj
    }
    return size;
}

void sim_erk_create_arguments(void *args, const int_t num_stages) {
    sim_RK_opts *opts = (sim_RK_opts *)args;
    opts->scheme.type = exact;
    if (num_stages == 1) {
        opts->num_stages = 1;  // explicit Euler
        opts->A_mat = calloc(num_stages * num_stages, sizeof(*opts->A_mat));
        opts->b_vec = calloc(num_stages, sizeof(*opts->b_vec));
        opts->c_vec = calloc(num_stages, sizeof(*opts->c_vec));
        opts->A_mat[0] = 0;
        opts->b_vec[0] = 1.0;
        opts->c_vec[0] = 0;
    } else if (num_stages == 4) {
        opts->num_stages = 4;  // 4-stage, 4th order ERK method
        opts->A_mat = calloc(num_stages * num_stages, sizeof(*opts->A_mat));
        opts->b_vec = calloc(num_stages, sizeof(*opts->b_vec));
        opts->c_vec = calloc(num_stages, sizeof(*opts->c_vec));

        memcpy(opts->A_mat,
               ((real_t[]){0, 0.5, 0, 0, 0, 0, 0.5, 0, 0, 0, 0, 1, 0, 0, 0, 0}),
               sizeof(*opts->A_mat) * (num_stages * num_stages));
        memcpy(opts->b_vec, ((real_t[]){1.0 / 6, 2.0 / 6, 2.0 / 6, 1.0 / 6}),
               sizeof(*opts->b_vec) * (num_stages));
        memcpy(opts->c_vec, ((real_t[]){0.0, 0.5, 0.5, 1.0}),
               sizeof(*opts->c_vec) * (num_stages));
    } else {
        // throw error somehow?
    }
}

void sim_erk_initialize(const sim_in *in, void *args, void **work) {
    sim_RK_opts *opts = (sim_RK_opts *)args;

    // TODO(dimitris): opts should be an input to initialize
    if (opts->num_stages > 0) {
        sim_erk_create_arguments(args, opts->num_stages);
    } else {
        sim_erk_create_arguments(args, 4);
    }
    int_t work_space_size = sim_erk_calculate_workspace_size(in, args);
    *work = (void *)malloc(work_space_size);
}

void sim_erk_destroy(void *work) { free(work); }<|MERGE_RESOLUTION|>--- conflicted
+++ resolved
@@ -142,14 +142,7 @@
                 }
             }
             acados_tic(&timer_ad);
-<<<<<<< HEAD
-#endif
-            in->VDE_forw(rhs_forw_in, &(K_traj[s * nx * (1 + NF)]),
-                         in->vde);  // k evaluation
-#ifdef MEASURE_TIMINGS
-=======
             in->VDE_forw(rhs_forw_in, &(K_traj[s*nx*(1+NF)]), in->vde);  // k evaluation
->>>>>>> c5951367
             timing_ad += acados_toc(&timer_ad);
         }
         for (s = 0; s < num_stages; s++) {
@@ -208,14 +201,7 @@
                     }
                 }
                 acados_tic(&timer_ad);
-<<<<<<< HEAD
-#endif
-                in->VDE_adj(rhs_adj_in,
-                            &(adj_traj[s * nAdj]));  // adjoint VDE evaluation
-#ifdef MEASURE_TIMINGS
-=======
                 in->VDE_adj(rhs_adj_in, &(adj_traj[s*nAdj]));  // adjoint VDE evaluation
->>>>>>> c5951367
                 timing_ad += acados_toc(&timer_ad);
             }
             for (s = 0; s < num_stages; s++) {
