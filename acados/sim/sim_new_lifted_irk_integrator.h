--- conflicted
+++ resolved
@@ -27,53 +27,6 @@
 #include "acados/sim/sim_common.h"
 #include "acados/utils/types.h"
 
-<<<<<<< HEAD
-typedef struct
-{
-    /* external functions */
-    // implicit ode
-    external_function_generic *impl_ode_fun;
-    // jac_x implicit ode
-    external_function_generic *impl_ode_jac_x;
-    // jac_xdot implicit ode
-    external_function_generic *impl_ode_jac_xdot;
-    // jac_u implicit ode
-    external_function_generic *impl_ode_jac_u;
-    // implicit ode (included) & jac_x & jax_xdot
-    external_function_generic *impl_ode_fun_jac_x_xdot;
-    // jax_x & jac_u implicit ode
-    external_function_generic *impl_ode_jac_x_u;
-    // jax_x & jac_xdot & jac_u implicit ode
-    external_function_generic *impl_ode_jac_x_xdot_u;
-
-} new_lifted_irk_model;
-
-// typedef struct
-// {
-// /* external functions */
-// // implicit ode
-// external_function_generic *ode_impl;
-// // jac_x implicit ode
-// external_function_generic *jac_x_ode_impl;
-// // jac_xdot implicit ode
-// external_function_generic *jac_xdot_ode_impl;
-// // jac_u implicit ode
-// external_function_generic *jac_u_ode_impl;
-
-// } new_lifted_irk_model;
-
-typedef struct
-{
-    struct blasfeo_dmat *S_forw;   // forward sensitivities
-    struct blasfeo_dmat *JG_traj;  // JGK trajectory
-
-    struct blasfeo_dvec *rG;  // residuals of G (nx*ns)
-    struct blasfeo_dvec *xt;  // temporary x
-    struct blasfeo_dvec *xn;  // x at each integration step
-
-    struct blasfeo_dvec *lambda;   // adjoint seed (nx+nu)
-    struct blasfeo_dvec *lambdaK;  // auxiliary variable (nx*ns)
-=======
 typedef struct
 {
     int nx;
@@ -91,22 +44,11 @@
     
 } new_lifted_irk_model;
 
->>>>>>> dd75b445
 
     struct blasfeo_dvec *xn_traj;  // xn trajectory
     struct blasfeo_dvec *K_traj;   // K trajectory
     struct blasfeo_dvec *w;        // stacked x and u
 
-<<<<<<< HEAD
-    double *rGt;       // temporary residuals of G (nx, 1)
-    double *jac_out;   // temporary Jacobian of ode (nx, 2*nx+nu)
-    double *Jt;        // temporary Jacobian of ode (nx, nx)
-    double *ode_args;  // pointer to ode args
-    double *S_adj_w;
-    int *ipiv;  // index of pivot vector
-
-    // additional workspace for lifted integrators
-=======
     struct blasfeo_dmat *JG_traj; // JGK trajectory
 
     struct blasfeo_dmat *J_temp_x;    // temporary Jacobian of ode w.r.t x (nx, nx)
@@ -122,23 +64,12 @@
     struct blasfeo_dvec *w;       // stacked x and u
 
     int *ipiv; // index of pivot vector
->>>>>>> dd75b445
 
 } sim_new_lifted_irk_workspace;
 
 typedef struct
 {
     // memory for lifted integrators
-<<<<<<< HEAD
-    struct blasfeo_dmat *JGK;  // jacobian of G over K (nx*ns, nx*ns)
-    struct blasfeo_dmat *JGf;  // jacobian of G over x and u (nx*ns, nx+nu);
-    struct blasfeo_dmat *JKf;  // jacobian of K over x and u (nx*ns, nx+nu);
-
-    struct blasfeo_dvec *K;  // internal variables (nx*ns)
-    struct blasfeo_dvec *x;  // states (nx) -- for expansion step
-    struct blasfeo_dvec *u;  // controls (nu) -- for expansion step
-
-=======
     struct blasfeo_dmat *S_forw;    // forward sensitivities
     struct blasfeo_dmat *JGK;       // jacobian of G over K (nx*ns, nx*ns)
     struct blasfeo_dmat *JGf;       // jacobian of G over x and u (nx*ns, nx+nu);
@@ -148,7 +79,6 @@
     struct blasfeo_dvec *x;         // states (nx) -- for expansion step
     struct blasfeo_dvec *u;         // controls (nu) -- for expansion step
     
->>>>>>> dd75b445
     int update_sens;
 
 } sim_new_lifted_irk_memory;
