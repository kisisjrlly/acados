--- conflicted
+++ resolved
@@ -45,15 +45,11 @@
     IMPL_ODE_FUN_JAC_X_XDOT,
     IMPL_ODE_JAC_X_XDOT_U,
     IMPL_ODE_FUN_JAC_X_XDOT_U,
-<<<<<<< HEAD
-=======
-    IMPL_ODE_JAC_X_U,
     // gnsf
     PHI_FUN,
     PHI_FUN_JAC_Y,
     PHI_JAC_Y_UHAT,
     LO_FUN
->>>>>>> 2a9d5a5b
 } sim_function_t;
 
 
