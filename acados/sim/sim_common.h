/*
 *    This file is part of acados.
 *
 *    acados is free software; you can redistribute it and/or
 *    modify it under the terms of the GNU Lesser General Public
 *    License as published by the Free Software Foundation; either
 *    version 3 of the License, or (at your option) any later version.
 *
 *    acados is distributed in the hope that it will be useful,
 *    but WITHOUT ANY WARRANTY; without even the implied warranty of
 *    MERCHANTABILITY or FITNESS FOR A PARTICULAR PURPOSE.  See the GNU
 *    Lesser General Public License for more details.
 *
 *    You should have received a copy of the GNU Lesser General Public
 *    License along with acados; if not, write to the Free Software Foundation,
 *    Inc., 51 Franklin Street, Fifth Floor, Boston, MA  02110-1301  USA
 *
 */

#ifndef ACADOS_SIM_SIM_COMMON_H_
#define ACADOS_SIM_SIM_COMMON_H_

#include "acados/utils/timing.h"
#include "acados/utils/types.h"

#ifdef __cplusplus
extern "C" {
#endif

typedef struct {
    int_t nx;   // NX
    int_t nu;   // NU
    int_t nz;   // ALGEBRAIC VARIABLES: currently only internal, similar to ACADO code generation
    real_t *x;  // x[NX]
    real_t *u;  // u[NU]

    real_t *S_forw;  // forward seed
    real_t *S_adj;   // backward seed

    bool sens_forw;
    bool sens_adj;
    bool sens_hess;
    int_t num_forw_sens;

    casadi_function_t vde;
<<<<<<< HEAD
    void (*forward_vde_wrapper)(const int_t, const int_t, const real_t *, real_t *,
                                casadi_function_t);
=======
    void (*VDE_forw)(const int_t, const int_t, const real_t *, real_t *, casadi_function_t);

    void (*VDE_adj)(const real_t *, real_t *);
>>>>>>> 240f7381
    casadi_function_t jac;
    void (*jacobian_wrapper)(const int_t, const real_t *, real_t *, casadi_function_t);
    casadi_function_t vde_adj;
    void (*adjoint_vde_wrapper)(const int_t, const int_t, const real_t *, real_t *,
                                casadi_function_t);
    casadi_function_t discrete_model;

    real_t step;
    uint num_steps;

    real_t *grad_K;  // gradient correction
} sim_in;

typedef struct {
    real_t CPUtime;
    real_t LAtime;
    real_t ADtime;
} sim_info;

typedef struct {
    real_t *xn;      // xn[NX]
    real_t *S_forw;  // S_forw[NX*(NX+NU)]
    real_t *S_adj;   //
    real_t *S_hess;  //

    real_t *grad;  // gradient correction

    sim_info *info;
} sim_out;

typedef struct {
    int_t (*fun)(const sim_in *, sim_out *, void *, void *, void *);
    sim_in *in;
    sim_out *out;
    void *args;
    void *mem;
    void *work;
} sim_solver;

#ifdef __cplusplus
} /* extern "C" */
#endif

#endif  // ACADOS_SIM_SIM_COMMON_H_<|MERGE_RESOLUTION|>--- conflicted
+++ resolved
@@ -43,14 +43,8 @@
     int_t num_forw_sens;
 
     casadi_function_t vde;
-<<<<<<< HEAD
     void (*forward_vde_wrapper)(const int_t, const int_t, const real_t *, real_t *,
                                 casadi_function_t);
-=======
-    void (*VDE_forw)(const int_t, const int_t, const real_t *, real_t *, casadi_function_t);
-
-    void (*VDE_adj)(const real_t *, real_t *);
->>>>>>> 240f7381
     casadi_function_t jac;
     void (*jacobian_wrapper)(const int_t, const real_t *, real_t *, casadi_function_t);
     casadi_function_t vde_adj;
