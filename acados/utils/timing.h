--- conflicted
+++ resolved
@@ -35,12 +35,8 @@
             LARGE_INTEGER freq;
         } acados_timer;
 
-<<<<<<< HEAD
-#elif defined(__APPLE__)
-=======
 
     #elif(defined __APPLE__)
->>>>>>> c5951367
 
         #include <mach/mach_time.h>
 
