/*
 *    This file is part of acados.
 *
 *    acados is free software; you can redistribute it and/or
 *    modify it under the terms of the GNU Lesser General Public
 *    License as published by the Free Software Foundation; either
 *    version 3 of the License, or (at your option) any later version.
 *
 *    acados is distributed in the hope that it will be useful,
 *    but WITHOUT ANY WARRANTY; without even the implied warranty of
 *    MERCHANTABILITY or FITNESS FOR A PARTICULAR PURPOSE.  See the GNU
 *    Lesser General Public License for more details.
 *
 *    You should have received a copy of the GNU Lesser General Public
 *    License along with acados; if not, write to the Free Software Foundation,
 *    Inc., 51 Franklin Street, Fifth Floor, Boston, MA  02110-1301  USA
 *
 */

#ifndef INTERFACES_ACADOS_C_SIM_INTERFACE_H_
#define INTERFACES_ACADOS_C_SIM_INTERFACE_H_

#ifdef __cplusplus
extern "C" {
#endif

#include "acados/sim/sim_common.h"

typedef enum { ERK, IRK, GNSF, LIFTED_IRK } sim_solver_t;

typedef struct
{
    sim_solver_t sim_solver;
} sim_solver_plan;

typedef struct
{
    sim_solver_config *config;
    void *dims;
    void *opts;
    void *mem;
    void *work;
} sim_solver;

/* config */
//
sim_solver_config *sim_config_create(sim_solver_plan plan);
//
void sim_config_destroy(void *config);

/* dims */
//
void *sim_dims_create(void *config_);
//
void sim_dims_destroy(void *dims);
//
void sim_dims_set(sim_solver_config *config, void *dims, const char *field, int* value);
//
void sim_dims_get(sim_solver_config *config, void *dims, const char *field, int* value);

/* in */
//
sim_in *sim_in_create(sim_solver_config *config, void *dims);
//
<<<<<<< HEAD
void sim_in_free(void *out);
=======
void sim_in_destroy(void *out);
//
void sim_in_set_T(sim_solver_config *config, double T, sim_in *in);
//
int sim_model_set(sim_solver_config *config, sim_in *in, const char *fun_type, void *fun_ptr);
//
int sim_model_set_internal(sim_solver_config *config, void *model, const char *fun_type,
                           void *fun_ptr);
//
void sim_in_set_x(sim_solver_config *config, void *dims, double *x, sim_in *in);
//
void sim_in_set_xdot(sim_solver_config *config, void *dims, double *xdot, sim_in *in);
//
void sim_in_set_u(sim_solver_config *config, void *dims, double *u, sim_in *in);
//
void sim_in_set_Sx(sim_solver_config *config, void *dims, double *Sx, sim_in *in);
//
void sim_in_set_Su(sim_solver_config *config, void *dims, double *Su, sim_in *in);
>>>>>>> 96abce72

/* out */
//
sim_out *sim_out_create(sim_solver_config *config, void *dims);
//
<<<<<<< HEAD
void sim_out_free(void *out);
=======
void sim_out_destroy(void *out);
//
void sim_out_get_xn(sim_solver_config *config, void *dims, sim_out *out, double *xn);
//
void sim_out_get_Sxn(sim_solver_config *config, void *dims, sim_out *out, double *Sxn);
//
void sim_out_get_Sun(sim_solver_config *config, void *dims, sim_out *out, double *Sun);
>>>>>>> 96abce72

/* opts */
//
void *sim_opts_create(sim_solver_config *config, void *dims);
//
void sim_opts_destroy(void *opts);
//
int sim_opts_set(sim_solver_config *config, void *opts, const char *field,
                           void *value);
/* solver */
//
int sim_calculate_size(sim_solver_config *config, void *dims, void *opts_);
//
sim_solver *sim_assign(sim_solver_config *config, void *dims, void *opts_, void *raw_memory);
//
sim_solver *sim_solver_create(sim_solver_config *config, void *dims, void *opts_);
//
void sim_solver_destroy(void *solver);
//
int sim_solve(sim_solver *solver, sim_in *in, sim_out *out);
//
int sim_precompute(sim_solver *solver, sim_in *in, sim_out *out);

#ifdef __cplusplus
} /* extern "C" */
#endif

#endif  // INTERFACES_ACADOS_C_SIM_INTERFACE_H_<|MERGE_RESOLUTION|>--- conflicted
+++ resolved
@@ -62,44 +62,13 @@
 //
 sim_in *sim_in_create(sim_solver_config *config, void *dims);
 //
-<<<<<<< HEAD
-void sim_in_free(void *out);
-=======
 void sim_in_destroy(void *out);
-//
-void sim_in_set_T(sim_solver_config *config, double T, sim_in *in);
-//
-int sim_model_set(sim_solver_config *config, sim_in *in, const char *fun_type, void *fun_ptr);
-//
-int sim_model_set_internal(sim_solver_config *config, void *model, const char *fun_type,
-                           void *fun_ptr);
-//
-void sim_in_set_x(sim_solver_config *config, void *dims, double *x, sim_in *in);
-//
-void sim_in_set_xdot(sim_solver_config *config, void *dims, double *xdot, sim_in *in);
-//
-void sim_in_set_u(sim_solver_config *config, void *dims, double *u, sim_in *in);
-//
-void sim_in_set_Sx(sim_solver_config *config, void *dims, double *Sx, sim_in *in);
-//
-void sim_in_set_Su(sim_solver_config *config, void *dims, double *Su, sim_in *in);
->>>>>>> 96abce72
 
 /* out */
 //
 sim_out *sim_out_create(sim_solver_config *config, void *dims);
 //
-<<<<<<< HEAD
-void sim_out_free(void *out);
-=======
 void sim_out_destroy(void *out);
-//
-void sim_out_get_xn(sim_solver_config *config, void *dims, sim_out *out, double *xn);
-//
-void sim_out_get_Sxn(sim_solver_config *config, void *dims, sim_out *out, double *Sxn);
-//
-void sim_out_get_Sun(sim_solver_config *config, void *dims, sim_out *out, double *Sun);
->>>>>>> 96abce72
 
 /* opts */
 //
