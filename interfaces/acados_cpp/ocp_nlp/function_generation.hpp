
#ifndef INTERFACES_ACADOS_CPP_OCP_NLP_FUNCTION_GENERATION_HPP_
#define INTERFACES_ACADOS_CPP_OCP_NLP_FUNCTION_GENERATION_HPP_

#include <string>

#include "acados_cpp/ocp_nlp/casadi_module.hpp"

#include "casadi/casadi.hpp"

namespace acados
{
// TODO: actually belongs more to integrator
// casadi_module generate_impl_ode_fun(const casadi::Function& model,
//                                    std::string output_dir = "_autogen");

casadi_module generate_forward_vde(const casadi::Function& model,
                                   std::string output_dir = "_autogen", const bool use_MX = false);

casadi_module generate_expl_ode_fun(const casadi::Function& model,
<<<<<<< HEAD
                                    std::string output_dir = "_autogen", const bool use_MX = false);
=======
                                    std::string output_dir = "_autogen");
                                    
casadi_module generate_expl_vde_adj(const casadi::Function& model,
                                    std::string output_dir = "_autogen");
>>>>>>> 069ff165

casadi_module generate_ode_jacobian(const casadi::Function& model,
                                    std::string output_dir = "_autogen", const bool use_MX = false);

// TODO: add more generate functions!
casadi_module generate_nls_residual(const casadi::Function& residual,
                                    std::string output_dir = "_autogen", const bool use_MX = false);

}  // namespace acados

#endif  // INTERFACES_ACADOS_CPP_OCP_NLP_FUNCTION_GENERATION_HPP_<|MERGE_RESOLUTION|>--- conflicted
+++ resolved
@@ -18,14 +18,11 @@
                                    std::string output_dir = "_autogen", const bool use_MX = false);
 
 casadi_module generate_expl_ode_fun(const casadi::Function& model,
-<<<<<<< HEAD
                                     std::string output_dir = "_autogen", const bool use_MX = false);
-=======
-                                    std::string output_dir = "_autogen");
-                                    
+
 casadi_module generate_expl_vde_adj(const casadi::Function& model,
                                     std::string output_dir = "_autogen");
->>>>>>> 069ff165
+
 
 casadi_module generate_ode_jacobian(const casadi::Function& model,
                                     std::string output_dir = "_autogen", const bool use_MX = false);
