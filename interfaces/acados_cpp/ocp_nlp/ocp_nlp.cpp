--- conflicted
+++ resolved
@@ -437,11 +437,7 @@
     cached_model_ = module_["expl_vde_for"].name();
 
     for (int stage = 0; stage < N; ++stage)
-<<<<<<< HEAD
-        ocp_nlp_dynamics_set_model(config_.get(), nlp_.get(), stage, "expl_vde_for",
-=======
         ocp_nlp_dynamics_model_set(config_.get(), nlp_.get(), stage, "expl_vde_for",
->>>>>>> 254ecc84
                                (void *) module_["expl_vde_for"].as_external_function());
 
 };
