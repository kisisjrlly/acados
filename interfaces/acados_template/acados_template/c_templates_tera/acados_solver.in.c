/*
 * Copyright 2019 Gianluca Frison, Dimitris Kouzoupis, Robin Verschueren,
 * Andrea Zanelli, Niels van Duijkeren, Jonathan Frey, Tommaso Sartor,
 * Branimir Novoselnik, Rien Quirynen, Rezart Qelibari, Dang Doan,
 * Jonas Koenemann, Yutao Chen, Tobias Schöls, Jonas Schlagenhauf, Moritz Diehl
 *
 * This file is part of acados.
 *
 * The 2-Clause BSD License
 *
 * Redistribution and use in source and binary forms, with or without
 * modification, are permitted provided that the following conditions are met:
 *
 * 1. Redistributions of source code must retain the above copyright notice,
 * this list of conditions and the following disclaimer.
 *
 * 2. Redistributions in binary form must reproduce the above copyright notice,
 * this list of conditions and the following disclaimer in the documentation
 * and/or other materials provided with the distribution.
 *
 * THIS SOFTWARE IS PROVIDED BY THE COPYRIGHT HOLDERS AND CONTRIBUTORS "AS IS"
 * AND ANY EXPRESS OR IMPLIED WARRANTIES, INCLUDING, BUT NOT LIMITED TO, THE
 * IMPLIED WARRANTIES OF MERCHANTABILITY AND FITNESS FOR A PARTICULAR PURPOSE
 * ARE DISCLAIMED. IN NO EVENT SHALL THE COPYRIGHT HOLDER OR CONTRIBUTORS BE
 * LIABLE FOR ANY DIRECT, INDIRECT, INCIDENTAL, SPECIAL, EXEMPLARY, OR
 * CONSEQUENTIAL DAMAGES (INCLUDING, BUT NOT LIMITED TO, PROCUREMENT OF
 * SUBSTITUTE GOODS OR SERVICES; LOSS OF USE, DATA, OR PROFITS; OR BUSINESS
 * INTERRUPTION) HOWEVER CAUSED AND ON ANY THEORY OF LIABILITY, WHETHER IN
 * CONTRACT, STRICT LIABILITY, OR TORT (INCLUDING NEGLIGENCE OR OTHERWISE)
 * ARISING IN ANY WAY OUT OF THE USE OF THIS SOFTWARE, EVEN IF ADVISED OF THE
 * POSSIBILITY OF SUCH DAMAGE.;
 */

// standard
#include <stdio.h>
#include <stdlib.h>
// acados
#include "acados/utils/print.h"
#include "acados_c/ocp_nlp_interface.h"
#include "acados_c/external_function_interface.h"

// example specific
#include "{{ model.name }}_model/{{ model.name }}_model.h"
{% if constraints.constr_type == "BGP" and dims.nphi %}
#include "{{ model.name }}_constraints/{{ model.name }}_phi_constraint.h"
// #include "{{ model.name }}_r_constraint/{{ model.name }}_r_constraint.h"
{% endif %}
{% if constraints.constr_type_e == "BGP" and dims.nphi_e > 0 %}
#include "{{ model.name }}_constraints/{{ model.name }}_phi_e_constraint.h"
// #include "{{ model.name }}_r_e_constraint/{{ model.name }}_r_e_constraint.h"
{% endif %}
{% if constraints.constr_type == "BGH" and dims.nh > 0 %}
#include "{{ model.name }}_constraints/{{ model.name }}_h_constraint.h"
{% endif %}
{% if constraints.constr_type_e == "BGH" and dims.nh_e > 0 %}
#include "{{ model.name }}_constraints/{{ model.name }}_h_e_constraint.h"
{% endif %}
{%- if cost.cost_type == "NONLINEAR_LS" %}
#include "{{ model.name }}_cost/{{ model.name }}_cost_y_fun.h"
{%- elif cost.cost_type == "EXTERNAL" %}
#include "{{ model.name }}_cost/{{ model.name }}_external_cost.h"
{% endif %}
{%- if cost.cost_type_e == "NONLINEAR_LS" %}
#include "{{ model.name }}_cost/{{ model.name }}_cost_y_e_fun.h"
{%- elif cost.cost_type_e == "EXTERNAL" %}
#include "{{ model.name }}_cost/{{ model.name }}_external_cost_e.h"
{% endif %}

#include "acados_solver_{{ model.name }}.h"

#define NX     {{ dims.nx }}
#define NZ     {{ dims.nz }}
#define NU     {{ dims.nu }}
#define NP     {{ dims.np }}
#define NBX    {{ dims.nbx }}
#define NBX0   {{ dims.nbx_0 }}
#define NBU    {{ dims.nbu }}
#define NSBX   {{ dims.nsbx }}
#define NSBU   {{ dims.nsbu }}
#define NSH    {{ dims.nsh }}
#define NSG    {{ dims.nsg }}
#define NSPHI  {{ dims.nsphi }}
#define NSHN   {{ dims.nsh_e }}
#define NSGN   {{ dims.nsg_e }}
#define NSPHIN {{ dims.nsphi_e }}
#define NSBXN  {{ dims.nsbx_e }}
#define NS     {{ dims.ns }}
#define NSN    {{ dims.ns_e }}
#define NG     {{ dims.ng }}
#define NBXN   {{ dims.nbx_e }}
#define NGN    {{ dims.ng_e }}
#define NY     {{ dims.ny }}
#define NYN    {{ dims.ny_e }}
#define N      {{ dims.N }}
#define NH     {{ dims.nh }}
#define NPHI   {{ dims.nphi }}
#define NHN    {{ dims.nh_e }}
#define NPHIN  {{ dims.nphi_e }}
#define NR     {{ dims.nr }}


// ** global data **
ocp_nlp_in * nlp_in;
ocp_nlp_out * nlp_out;
ocp_nlp_solver * nlp_solver;
void * nlp_opts;
ocp_nlp_plan * nlp_solver_plan;
ocp_nlp_config * nlp_config;
ocp_nlp_dims * nlp_dims;

{%- if solver_options.integrator_type == "ERK" %}
external_function_param_casadi * forw_vde_casadi;
external_function_param_casadi * expl_ode_fun;
{% if solver_options.hessian_approx == "EXACT" %}
external_function_param_casadi * hess_vde_casadi;
{%- endif %}
{%- elif solver_options.integrator_type == "IRK" %}
external_function_param_casadi * impl_dae_fun;
external_function_param_casadi * impl_dae_fun_jac_x_xdot_z;
external_function_param_casadi * impl_dae_jac_x_xdot_u_z;
{% if solver_options.hessian_approx == "EXACT" %}
external_function_param_casadi * impl_dae_hess;
{%- endif %}
{%- elif solver_options.integrator_type == "GNSF" %}
external_function_param_casadi * gnsf_phi_fun;
external_function_param_casadi * gnsf_phi_fun_jac_y;
external_function_param_casadi * gnsf_phi_jac_y_uhat;
external_function_param_casadi * gnsf_f_lo_jac_x1_x1dot_u_z;
external_function_param_casadi * gnsf_get_matrices_fun;
{%- endif %}

{%- if constraints.constr_type == "BGH" %}
external_function_param_casadi * nl_constr_h_fun_jac;
external_function_param_casadi * nl_constr_h_fun;
{% if solver_options.hessian_approx == "EXACT" %}
external_function_param_casadi * h_constraint_hess;
{%- endif %}
{%- elif constraints.constr_type == "BGP" %}
external_function_param_casadi * phi_constraint;
// external_function_param_casadi * r_constraint;
{%- endif %}

{%- if constraints.constr_type_e == "BGH" %}
external_function_param_casadi nl_constr_h_e_fun_jac;
external_function_param_casadi nl_constr_h_e_fun;
{% if solver_options.hessian_approx == "EXACT" %}
external_function_param_casadi h_e_constraint_hess;
{%- endif %}
{%- elif constraints.constr_type_e == "BGP" %}
external_function_param_casadi phi_e_constraint;
// external_function_param_casadi r_e_constraint;
{%- endif %}

{%- if cost.cost_type == "NONLINEAR_LS" %}
external_function_param_casadi * cost_y_fun;
external_function_param_casadi * cost_y_fun_jac_ut_xt;
external_function_param_casadi * cost_y_hess;
{%- elif cost.cost_type == "EXTERNAL" %}
external_function_param_casadi * ext_cost_fun;
external_function_param_casadi * ext_cost_fun_jac_hess;
{%- endif %}
{%- if cost.cost_type_e == "NONLINEAR_LS" %}
external_function_param_casadi cost_y_e_fun;
external_function_param_casadi cost_y_e_fun_jac_ut_xt;
external_function_param_casadi cost_y_e_hess;
{%- elif cost.cost_type_e == "EXTERNAL" %}
external_function_param_casadi ext_cost_e_fun;
external_function_param_casadi ext_cost_e_fun_jac_hess;
{%- endif %}


int acados_create()
{
    int status = 0;

    /************************************************
    *  plan & config
    ************************************************/
    nlp_solver_plan = ocp_nlp_plan_create(N);
    {%- if solver_options.nlp_solver_type == "SQP" %}
    nlp_solver_plan->nlp_solver = SQP;
    {% else %}
    nlp_solver_plan->nlp_solver = SQP_RTI;
    {%- endif %}

    nlp_solver_plan->ocp_qp_solver_plan.qp_solver = {{ solver_options.qp_solver }};
    for (int i = 0; i < N; i++)
        nlp_solver_plan->nlp_cost[i] = {{ cost.cost_type }};

    nlp_solver_plan->nlp_cost[N] = {{ cost.cost_type_e }};

    for (int i = 0; i < N; i++)
    {
        nlp_solver_plan->nlp_dynamics[i] = CONTINUOUS_MODEL;
        nlp_solver_plan->sim_solver_plan[i].sim_solver = {{ solver_options.integrator_type }};
    }

    for (int i = 0; i < N; i++)
    {
        {% if constraints.constr_type == "BGP" %}
        nlp_solver_plan->nlp_constraints[i] = BGP;
        {%- else -%}
        nlp_solver_plan->nlp_constraints[i] = BGH;
        {%- endif %}
    }

    {%- if constraints.constr_type_e == "BGP" %}
    nlp_solver_plan->nlp_constraints[N] = BGP;
    {% else %}
    nlp_solver_plan->nlp_constraints[N] = BGH;
    {%- endif %}

{%- if solver_options.hessian_approx == "EXACT" %}
    {%- if solver_options.regularize_method == "NO_REGULARIZE" %}
    nlp_solver_plan->regularization = NO_REGULARIZE;
    {%- elif solver_options.regularize_method == "MIRROR" %}
    nlp_solver_plan->regularization = MIRROR;
    {%- elif solver_options.regularize_method == "PROJECT" %}
    nlp_solver_plan->regularization = PROJECT;
    {%- elif solver_options.regularize_method == "PROJECT_REDUC_HESS" %}
    nlp_solver_plan->regularization = PROJECT_REDUC_HESS;
    {%- elif solver_options.regularize_method == "CONVEXIFY" %}
    nlp_solver_plan->regularization = CONVEXIFY;
    {%- endif %}
{%- endif %}
    nlp_config = ocp_nlp_config_create(*nlp_solver_plan);


    /************************************************
    *  dimensions
    ************************************************/
    int nx[N+1];
    int nu[N+1];
    int nbx[N+1];
    int nbu[N+1];
    int nsbx[N+1];
    int nsbu[N+1];
    int nsg[N+1];
    int nsh[N+1];
    int nsphi[N+1];
    int ns[N+1];
    int ng[N+1];
    int nh[N+1];
    int nphi[N+1];
    int nz[N+1];
    int ny[N+1];
    int nr[N+1];
    int nbxe[N+1];

    for (int i = 0; i < N+1; i++)
    {
        // common
        nx[i]     = NX;
        nu[i]     = NU;
        nz[i]     = NZ;
        ns[i]     = NS;
        // cost
        ny[i]     = NY;
        // constraints
        nbx[i]    = NBX;
        nbu[i]    = NBU;
        nsbx[i]   = NSBX;
        nsbu[i]   = NSBU;
        nsg[i] = NSG;
        nsh[i]    = NSH;
        nsphi[i]  = NSPHI;
        ng[i]     = NG;
        nh[i]     = NH;
        nphi[i]   = NPHI;
        nr[i]     = NR;
        nbxe[i]   = 0;
    }

    // for initial state
    nbx[0]  = NBX0;
    nsbx[0] = 0;
    ns[0] = NS - NSBX;
    nbxe[0] = {{ dims.nbxe_0 }};

    // terminal - common
    nu[N]   = 0;
    nz[N]   = 0;
    ns[N]   = NSN;
    // cost
    ny[N]   = NYN;
    // constraint
    nbx[N]   = NBXN;
    nbu[N]   = 0;
    ng[N]    = NGN;
    nh[N]    = NHN;
    nphi[N]  = NPHIN;
    nr[N]    = {{ dims.nr_e }};

    nsbx[N]  = NSBXN;
    nsbu[N]  = 0;
    nsg[N]   = NSGN;
    nsh[N]   = NSHN;
    nsphi[N] = NSPHIN;

    /* create and set ocp_nlp_dims */
    nlp_dims = ocp_nlp_dims_create(nlp_config);

    ocp_nlp_dims_set_opt_vars(nlp_config, nlp_dims, "nx", nx);
    ocp_nlp_dims_set_opt_vars(nlp_config, nlp_dims, "nu", nu);
    ocp_nlp_dims_set_opt_vars(nlp_config, nlp_dims, "nz", nz);
    ocp_nlp_dims_set_opt_vars(nlp_config, nlp_dims, "ns", ns);

    for (int i = 0; i <= N; i++)
    {
        ocp_nlp_dims_set_constraints(nlp_config, nlp_dims, i, "nbx", &nbx[i]);
        ocp_nlp_dims_set_constraints(nlp_config, nlp_dims, i, "nbu", &nbu[i]);
        ocp_nlp_dims_set_constraints(nlp_config, nlp_dims, i, "nsbx", &nsbx[i]);
        ocp_nlp_dims_set_constraints(nlp_config, nlp_dims, i, "nsbu", &nsbu[i]);
        ocp_nlp_dims_set_constraints(nlp_config, nlp_dims, i, "ng", &ng[i]);
        ocp_nlp_dims_set_constraints(nlp_config, nlp_dims, i, "nsg", &nsg[i]);
        ocp_nlp_dims_set_constraints(nlp_config, nlp_dims, i, "nbxe", &nbxe[i]);
    }

    for (int i = 0; i < N; i++)
    {
        {%- if constraints.constr_type == "BGH" and dims.nh > 0 %}
        ocp_nlp_dims_set_constraints(nlp_config, nlp_dims, i, "nh", &nh[i]);
        ocp_nlp_dims_set_constraints(nlp_config, nlp_dims, i, "nsh", &nsh[i]);
        {%- elif constraints.constr_type == "BGP" and dims.nphi > 0 %}
        ocp_nlp_dims_set_constraints(nlp_config, nlp_dims, i, "nr", &nr[i]);
        ocp_nlp_dims_set_constraints(nlp_config, nlp_dims, i, "nphi", &nphi[i]);
        ocp_nlp_dims_set_constraints(nlp_config, nlp_dims, i, "nsphi", &nsphi[i]);
        {%- endif %}
        {%- if cost.cost_type == "NONLINEAR_LS" or cost.cost_type == "LINEAR_LS" %}
        ocp_nlp_dims_set_cost(nlp_config, nlp_dims, i, "ny", &ny[i]);
        {%- endif %}
    }

    {%- if constraints.constr_type_e == "BGH" %}
    ocp_nlp_dims_set_constraints(nlp_config, nlp_dims, N, "nh", &nh[N]);
    ocp_nlp_dims_set_constraints(nlp_config, nlp_dims, N, "nsh", &nsh[N]);
    {%- elif constraints.constr_type_e == "BGP" %}
    ocp_nlp_dims_set_constraints(nlp_config, nlp_dims, N, "nr", &nr[N]);
    ocp_nlp_dims_set_constraints(nlp_config, nlp_dims, N, "nphi", &nphi[N]);
    ocp_nlp_dims_set_constraints(nlp_config, nlp_dims, N, "nsphi", &nsphi[N]);
    {%- endif %}
    {%- if cost.cost_type_e == "NONLINEAR_LS" or cost.cost_type_e == "LINEAR_LS" %}
    ocp_nlp_dims_set_cost(nlp_config, nlp_dims, N, "ny", &ny[N]);
    {%- endif %}

{% if solver_options.integrator_type == "GNSF" -%}
    // GNSF specific dimensions
    int gnsf_nx1 = {{ dims.gnsf_nx1 }};
    int gnsf_nz1 = {{ dims.gnsf_nz1 }};
    int gnsf_nout = {{ dims.gnsf_nout }};
    int gnsf_ny = {{ dims.gnsf_ny }};
    int gnsf_nuhat = {{ dims.gnsf_nuhat }};

    for (int i = 0; i < N; i++)
    {
        if (nlp_solver_plan->sim_solver_plan[i].sim_solver == GNSF)
        {
            ocp_nlp_dims_set_dynamics(nlp_config, nlp_dims, i, "gnsf_nx1", &gnsf_nx1);
            ocp_nlp_dims_set_dynamics(nlp_config, nlp_dims, i, "gnsf_nz1", &gnsf_nz1);
            ocp_nlp_dims_set_dynamics(nlp_config, nlp_dims, i, "gnsf_nout", &gnsf_nout);
            ocp_nlp_dims_set_dynamics(nlp_config, nlp_dims, i, "gnsf_ny", &gnsf_ny);
            ocp_nlp_dims_set_dynamics(nlp_config, nlp_dims, i, "gnsf_nuhat", &gnsf_nuhat);
        }
    }
{%- endif %}

    /************************************************
    *  external functions
    ************************************************/
    {%- if constraints.constr_type == "BGP" %}
    phi_constraint = (external_function_param_casadi *) malloc(sizeof(external_function_param_casadi)*N);
    for (int i = 0; i < N; i++)
    {
        // nonlinear part of convex-composite constraint
        phi_constraint[i].casadi_fun = &{{ model.name }}_phi_constraint;
        phi_constraint[i].casadi_n_in = &{{ model.name }}_phi_constraint_n_in;
        phi_constraint[i].casadi_n_out = &{{ model.name }}_phi_constraint_n_out;
        phi_constraint[i].casadi_sparsity_in = &{{ model.name }}_phi_constraint_sparsity_in;
        phi_constraint[i].casadi_sparsity_out = &{{ model.name }}_phi_constraint_sparsity_out;
        phi_constraint[i].casadi_work = &{{ model.name }}_phi_constraint_work;

        external_function_param_casadi_create(&phi_constraint[i], {{ dims.np }});
    }
    // r_constraint = (external_function_param_casadi *) malloc(sizeof(external_function_param_casadi)*N);
    // for (int i = 0; i < N; i++) {
    //     // nonlinear part of convex-composite constraint
    //     r_constraint[i].casadi_fun = &{{ model.name }}_r_constraint;
    //     r_constraint[i].casadi_n_in = &{{ model.name }}_r_constraint_n_in;
    //     r_constraint[i].casadi_n_out = &{{ model.name }}_r_constraint_n_out;
    //     r_constraint[i].casadi_sparsity_in = &{{ model.name }}_r_constraint_sparsity_in;
    //     r_constraint[i].casadi_sparsity_out = &{{ model.name }}_r_constraint_sparsity_out;
    //     r_constraint[i].casadi_work = &{{ model.name }}_r_constraint_work;

    //     external_function_param_casadi_create(&r_constraint[i], {{ dims.np }});
    // }
    {%- endif %}

    {%- if constraints.constr_type_e == "BGP" %}
    // nonlinear part of convex-composite constraint
    phi_e_constraint.casadi_fun = &{{ model.name }}_phi_e_constraint;
    phi_e_constraint.casadi_n_in = &{{ model.name }}_phi_e_constraint_n_in;
    phi_e_constraint.casadi_n_out = &{{ model.name }}_phi_e_constraint_n_out;
    phi_e_constraint.casadi_sparsity_in = &{{ model.name }}_phi_e_constraint_sparsity_in;
    phi_e_constraint.casadi_sparsity_out = &{{ model.name }}_phi_e_constraint_sparsity_out;
    phi_e_constraint.casadi_work = &{{ model.name }}_phi_e_constraint_work;

    external_function_param_casadi_create(&phi_e_constraint, {{ dims.np }});
    
    // nonlinear part of convex-composite constraint
    // r_e_constraint.casadi_fun = &{{ model.name }}_r_e_constraint;
    // r_e_constraint.casadi_n_in = &{{ model.name }}_r_e_constraint_n_in;
    // r_e_constraint.casadi_n_out = &{{ model.name }}_r_e_constraint_n_out;
    // r_e_constraint.casadi_sparsity_in = &{{ model.name }}_r_e_constraint_sparsity_in;
    // r_e_constraint.casadi_sparsity_out = &{{ model.name }}_r_e_constraint_sparsity_out;
    // r_e_constraint.casadi_work = &{{ model.name }}_r_e_constraint_work;

    // external_function_param_casadi_create(&r_e_constraint, {{ dims.np }});
    {% endif %}

    {%- if constraints.constr_type == "BGH" and dims.nh > 0  %}
    nl_constr_h_fun_jac = (external_function_param_casadi *) malloc(sizeof(external_function_param_casadi)*N);
    for (int i = 0; i < N; i++) {
        nl_constr_h_fun_jac[i].casadi_fun = &{{ model.name }}_constr_h_fun_jac_uxt_zt;
        nl_constr_h_fun_jac[i].casadi_n_in = &{{ model.name }}_constr_h_fun_jac_uxt_zt_n_in;
        nl_constr_h_fun_jac[i].casadi_n_out = &{{ model.name }}_constr_h_fun_jac_uxt_zt_n_out;
        nl_constr_h_fun_jac[i].casadi_sparsity_in = &{{ model.name }}_constr_h_fun_jac_uxt_zt_sparsity_in;
        nl_constr_h_fun_jac[i].casadi_sparsity_out = &{{ model.name }}_constr_h_fun_jac_uxt_zt_sparsity_out;
        nl_constr_h_fun_jac[i].casadi_work = &{{ model.name }}_constr_h_fun_jac_uxt_zt_work;
        external_function_param_casadi_create(&nl_constr_h_fun_jac[i], {{ dims.np }});
    }
    nl_constr_h_fun = (external_function_param_casadi *) malloc(sizeof(external_function_param_casadi)*N);
    for (int i = 0; i < N; i++) {
        nl_constr_h_fun[i].casadi_fun = &{{ model.name }}_constr_h_fun;
        nl_constr_h_fun[i].casadi_n_in = &{{ model.name }}_constr_h_fun_n_in;
        nl_constr_h_fun[i].casadi_n_out = &{{ model.name }}_constr_h_fun_n_out;
        nl_constr_h_fun[i].casadi_sparsity_in = &{{ model.name }}_constr_h_fun_sparsity_in;
        nl_constr_h_fun[i].casadi_sparsity_out = &{{ model.name }}_constr_h_fun_sparsity_out;
        nl_constr_h_fun[i].casadi_work = &{{ model.name }}_constr_h_fun_work;
        external_function_param_casadi_create(&nl_constr_h_fun[i], {{ dims.np }});
    }
    {% if solver_options.hessian_approx == "EXACT" %}
    h_constraint_hess = (external_function_param_casadi *) malloc(sizeof(external_function_param_casadi)*N);
    for (int i = 0; i < N; i++) {
        // nonlinear constraint
        h_constraint_hess[i].casadi_fun = &{{ model.name }}_constr_h_fun_jac_uxt_hess;
        h_constraint_hess[i].casadi_n_in = &{{ model.name }}_constr_h_fun_jac_uxt_hess_n_in;
        h_constraint_hess[i].casadi_n_out = &{{ model.name }}_constr_h_fun_jac_uxt_hess_n_out;
        h_constraint_hess[i].casadi_sparsity_in = &{{ model.name }}_constr_h_fun_jac_uxt_hess_sparsity_in;
        h_constraint_hess[i].casadi_sparsity_out = &{{ model.name }}_constr_h_fun_jac_uxt_hess_sparsity_out;
        h_constraint_hess[i].casadi_work = &{{ model.name }}_constr_h_fun_jac_uxt_hess_work;

        external_function_param_casadi_create(&h_constraint_hess[i], {{ dims.np }});
    }
    {% endif %}
    {% endif %}

    {%- if constraints.constr_type_e == "BGH" and dims.nh_e > 0 %}
    nl_constr_h_e_fun_jac.casadi_fun = &{{ model.name }}_constr_h_e_fun_jac_uxt_zt;
    nl_constr_h_e_fun_jac.casadi_n_in = &{{ model.name }}_constr_h_e_fun_jac_uxt_zt_n_in;
    nl_constr_h_e_fun_jac.casadi_n_out = &{{ model.name }}_constr_h_e_fun_jac_uxt_zt_n_out;
    nl_constr_h_e_fun_jac.casadi_sparsity_in = &{{ model.name }}_constr_h_e_fun_jac_uxt_zt_sparsity_in;
    nl_constr_h_e_fun_jac.casadi_sparsity_out = &{{ model.name }}_constr_h_e_fun_jac_uxt_zt_sparsity_out;
    nl_constr_h_e_fun_jac.casadi_work = &{{ model.name }}_constr_h_e_fun_jac_uxt_zt_work;
    external_function_param_casadi_create(&nl_constr_h_e_fun_jac, {{ dims.np }});

    nl_constr_h_e_fun.casadi_fun = &{{ model.name }}_constr_h_e_fun;
    nl_constr_h_e_fun.casadi_n_in = &{{ model.name }}_constr_h_e_fun_n_in;
    nl_constr_h_e_fun.casadi_n_out = &{{ model.name }}_constr_h_e_fun_n_out;
    nl_constr_h_e_fun.casadi_sparsity_in = &{{ model.name }}_constr_h_e_fun_sparsity_in;
    nl_constr_h_e_fun.casadi_sparsity_out = &{{ model.name }}_constr_h_e_fun_sparsity_out;
    nl_constr_h_e_fun.casadi_work = &{{ model.name }}_constr_h_e_fun_work;
    external_function_param_casadi_create(&nl_constr_h_e_fun, {{ dims.np }});

    {% if solver_options.hessian_approx == "EXACT" %}
    // nonlinear constraint
    h_e_constraint_hess.casadi_fun = &{{ model.name }}_constr_h_e_fun_jac_uxt_hess;
    h_e_constraint_hess.casadi_n_in = &{{ model.name }}_constr_h_e_fun_jac_uxt_hess_n_in;
    h_e_constraint_hess.casadi_n_out = &{{ model.name }}_constr_h_e_fun_jac_uxt_hess_n_out;
    h_e_constraint_hess.casadi_sparsity_in = &{{ model.name }}_constr_h_e_fun_jac_uxt_hess_sparsity_in;
    h_e_constraint_hess.casadi_sparsity_out = &{{ model.name }}_constr_h_e_fun_jac_uxt_hess_sparsity_out;
    h_e_constraint_hess.casadi_work = &{{ model.name }}_constr_h_e_fun_jac_uxt_hess_work;
    external_function_param_casadi_create(&h_e_constraint_hess, {{ dims.np }});
    {% endif %}
    {%- endif %}

{% if solver_options.integrator_type == "ERK" %}
    // explicit ode
    forw_vde_casadi = (external_function_param_casadi *) malloc(sizeof(external_function_param_casadi)*N);
    for (int i = 0; i < N; i++) {
        forw_vde_casadi[i].casadi_fun = &{{ model.name }}_expl_vde_forw;
        forw_vde_casadi[i].casadi_n_in = &{{ model.name }}_expl_vde_forw_n_in;
        forw_vde_casadi[i].casadi_n_out = &{{ model.name }}_expl_vde_forw_n_out;
        forw_vde_casadi[i].casadi_sparsity_in = &{{ model.name }}_expl_vde_forw_sparsity_in;
        forw_vde_casadi[i].casadi_sparsity_out = &{{ model.name }}_expl_vde_forw_sparsity_out;
        forw_vde_casadi[i].casadi_work = &{{ model.name }}_expl_vde_forw_work;
        external_function_param_casadi_create(&forw_vde_casadi[i], {{ dims.np }});
    }

    expl_ode_fun = (external_function_param_casadi *) malloc(sizeof(external_function_param_casadi)*N);
    for (int i = 0; i < N; i++) {
        expl_ode_fun[i].casadi_fun = &{{ model.name }}_expl_ode_fun;
        expl_ode_fun[i].casadi_n_in = &{{ model.name }}_expl_ode_fun_n_in;
        expl_ode_fun[i].casadi_n_out = &{{ model.name }}_expl_ode_fun_n_out;
        expl_ode_fun[i].casadi_sparsity_in = &{{ model.name }}_expl_ode_fun_sparsity_in;
        expl_ode_fun[i].casadi_sparsity_out = &{{ model.name }}_expl_ode_fun_sparsity_out;
        expl_ode_fun[i].casadi_work = &{{ model.name }}_expl_ode_fun_work;
        external_function_param_casadi_create(&expl_ode_fun[i], {{ dims.np }});
    }

    {%- if solver_options.hessian_approx == "EXACT" %}
    hess_vde_casadi = (external_function_param_casadi *) malloc(sizeof(external_function_param_casadi)*N);
    for (int i = 0; i < N; i++) {
        hess_vde_casadi[i].casadi_fun = &{{ model.name }}_expl_ode_hess;
        hess_vde_casadi[i].casadi_n_in = &{{ model.name }}_expl_ode_hess_n_in;
        hess_vde_casadi[i].casadi_n_out = &{{ model.name }}_expl_ode_hess_n_out;
        hess_vde_casadi[i].casadi_sparsity_in = &{{ model.name }}_expl_ode_hess_sparsity_in;
        hess_vde_casadi[i].casadi_sparsity_out = &{{ model.name }}_expl_ode_hess_sparsity_out;
        hess_vde_casadi[i].casadi_work = &{{ model.name }}_expl_ode_hess_work;
        external_function_param_casadi_create(&hess_vde_casadi[i], {{ dims.np }});
    }
    {%- endif %}

{% elif solver_options.integrator_type == "IRK" %}
    // implicit dae
    impl_dae_fun = (external_function_param_casadi *) malloc(sizeof(external_function_param_casadi)*N);
    for (int i = 0; i < N; i++) {
        impl_dae_fun[i].casadi_fun = &{{ model.name }}_impl_dae_fun;
        impl_dae_fun[i].casadi_work = &{{ model.name }}_impl_dae_fun_work;
        impl_dae_fun[i].casadi_sparsity_in = &{{ model.name }}_impl_dae_fun_sparsity_in;
        impl_dae_fun[i].casadi_sparsity_out = &{{ model.name }}_impl_dae_fun_sparsity_out;
        impl_dae_fun[i].casadi_n_in = &{{ model.name }}_impl_dae_fun_n_in;
        impl_dae_fun[i].casadi_n_out = &{{ model.name }}_impl_dae_fun_n_out;
        external_function_param_casadi_create(&impl_dae_fun[i], {{ dims.np }});
    }

    impl_dae_fun_jac_x_xdot_z = (external_function_param_casadi *) malloc(sizeof(external_function_param_casadi)*N);
    for (int i = 0; i < N; i++) {
        impl_dae_fun_jac_x_xdot_z[i].casadi_fun = &{{ model.name }}_impl_dae_fun_jac_x_xdot_z;
        impl_dae_fun_jac_x_xdot_z[i].casadi_work = &{{ model.name }}_impl_dae_fun_jac_x_xdot_z_work;
        impl_dae_fun_jac_x_xdot_z[i].casadi_sparsity_in = &{{ model.name }}_impl_dae_fun_jac_x_xdot_z_sparsity_in;
        impl_dae_fun_jac_x_xdot_z[i].casadi_sparsity_out = &{{ model.name }}_impl_dae_fun_jac_x_xdot_z_sparsity_out;
        impl_dae_fun_jac_x_xdot_z[i].casadi_n_in = &{{ model.name }}_impl_dae_fun_jac_x_xdot_z_n_in;
        impl_dae_fun_jac_x_xdot_z[i].casadi_n_out = &{{ model.name }}_impl_dae_fun_jac_x_xdot_z_n_out;
        external_function_param_casadi_create(&impl_dae_fun_jac_x_xdot_z[i], {{ dims.np }});
    }

    impl_dae_jac_x_xdot_u_z = (external_function_param_casadi *) malloc(sizeof(external_function_param_casadi)*N);
    for (int i = 0; i < N; i++) {
        impl_dae_jac_x_xdot_u_z[i].casadi_fun = &{{ model.name }}_impl_dae_jac_x_xdot_u_z;
        impl_dae_jac_x_xdot_u_z[i].casadi_work = &{{ model.name }}_impl_dae_jac_x_xdot_u_z_work;
        impl_dae_jac_x_xdot_u_z[i].casadi_sparsity_in = &{{ model.name }}_impl_dae_jac_x_xdot_u_z_sparsity_in;
        impl_dae_jac_x_xdot_u_z[i].casadi_sparsity_out = &{{ model.name }}_impl_dae_jac_x_xdot_u_z_sparsity_out;
        impl_dae_jac_x_xdot_u_z[i].casadi_n_in = &{{ model.name }}_impl_dae_jac_x_xdot_u_z_n_in;
        impl_dae_jac_x_xdot_u_z[i].casadi_n_out = &{{ model.name }}_impl_dae_jac_x_xdot_u_z_n_out;
        external_function_param_casadi_create(&impl_dae_jac_x_xdot_u_z[i], {{ dims.np }});
    }

    {%- if solver_options.hessian_approx == "EXACT" %}
    impl_dae_hess = (external_function_param_casadi *) malloc(sizeof(external_function_param_casadi)*N);
    for (int i = 0; i < N; i++) {
        impl_dae_hess[i].casadi_fun = &{{ model.name }}_impl_dae_hess;
        impl_dae_hess[i].casadi_work = &{{ model.name }}_impl_dae_hess_work;
        impl_dae_hess[i].casadi_sparsity_in = &{{ model.name }}_impl_dae_hess_sparsity_in;
        impl_dae_hess[i].casadi_sparsity_out = &{{ model.name }}_impl_dae_hess_sparsity_out;
        impl_dae_hess[i].casadi_n_in = &{{ model.name }}_impl_dae_hess_n_in;
        impl_dae_hess[i].casadi_n_out = &{{ model.name }}_impl_dae_hess_n_out;
        external_function_param_casadi_create(&impl_dae_hess[i], {{ dims.np }});
    }
    {%- endif %}

{% elif solver_options.integrator_type == "GNSF" %}
    gnsf_phi_fun = (external_function_param_casadi *) malloc(sizeof(external_function_param_casadi)*N);
    for (int i = 0; i < N; i++) {
        gnsf_phi_fun[i].casadi_fun = &{{ model.name }}_gnsf_phi_fun;
        gnsf_phi_fun[i].casadi_work = &{{ model.name }}_gnsf_phi_fun_work;
        gnsf_phi_fun[i].casadi_sparsity_in = &{{ model.name }}_gnsf_phi_fun_sparsity_in;
        gnsf_phi_fun[i].casadi_sparsity_out = &{{ model.name }}_gnsf_phi_fun_sparsity_out;
        gnsf_phi_fun[i].casadi_n_in = &{{ model.name }}_gnsf_phi_fun_n_in;
        gnsf_phi_fun[i].casadi_n_out = &{{ model.name }}_gnsf_phi_fun_n_out;
        external_function_param_casadi_create(&gnsf_phi_fun[i], {{ dims.np }});
    }

    gnsf_phi_fun_jac_y = (external_function_param_casadi *) malloc(sizeof(external_function_param_casadi)*N);
    for (int i = 0; i < N; i++) {
        gnsf_phi_fun_jac_y[i].casadi_fun = &{{ model.name }}_gnsf_phi_fun_jac_y;
        gnsf_phi_fun_jac_y[i].casadi_work = &{{ model.name }}_gnsf_phi_fun_jac_y_work;
        gnsf_phi_fun_jac_y[i].casadi_sparsity_in = &{{ model.name }}_gnsf_phi_fun_jac_y_sparsity_in;
        gnsf_phi_fun_jac_y[i].casadi_sparsity_out = &{{ model.name }}_gnsf_phi_fun_jac_y_sparsity_out;
        gnsf_phi_fun_jac_y[i].casadi_n_in = &{{ model.name }}_gnsf_phi_fun_jac_y_n_in;
        gnsf_phi_fun_jac_y[i].casadi_n_out = &{{ model.name }}_gnsf_phi_fun_jac_y_n_out;
        external_function_param_casadi_create(&gnsf_phi_fun_jac_y[i], {{ dims.np }});
    }

    gnsf_phi_jac_y_uhat = (external_function_param_casadi *) malloc(sizeof(external_function_param_casadi)*N);
    for (int i = 0; i < N; i++) {
        gnsf_phi_jac_y_uhat[i].casadi_fun = &{{ model.name }}_gnsf_phi_jac_y_uhat;
        gnsf_phi_jac_y_uhat[i].casadi_work = &{{ model.name }}_gnsf_phi_jac_y_uhat_work;
        gnsf_phi_jac_y_uhat[i].casadi_sparsity_in = &{{ model.name }}_gnsf_phi_jac_y_uhat_sparsity_in;
        gnsf_phi_jac_y_uhat[i].casadi_sparsity_out = &{{ model.name }}_gnsf_phi_jac_y_uhat_sparsity_out;
        gnsf_phi_jac_y_uhat[i].casadi_n_in = &{{ model.name }}_gnsf_phi_jac_y_uhat_n_in;
        gnsf_phi_jac_y_uhat[i].casadi_n_out = &{{ model.name }}_gnsf_phi_jac_y_uhat_n_out;
        external_function_param_casadi_create(&gnsf_phi_jac_y_uhat[i], {{ dims.np }});
    }

    gnsf_f_lo_jac_x1_x1dot_u_z = (external_function_param_casadi *) malloc(sizeof(external_function_param_casadi)*N);
    for (int i = 0; i < N; i++) {
        gnsf_f_lo_jac_x1_x1dot_u_z[i].casadi_fun = &{{ model.name }}_gnsf_f_lo_fun_jac_x1k1uz;
        gnsf_f_lo_jac_x1_x1dot_u_z[i].casadi_work = &{{ model.name }}_gnsf_f_lo_fun_jac_x1k1uz_work;
        gnsf_f_lo_jac_x1_x1dot_u_z[i].casadi_sparsity_in = &{{ model.name }}_gnsf_f_lo_fun_jac_x1k1uz_sparsity_in;
        gnsf_f_lo_jac_x1_x1dot_u_z[i].casadi_sparsity_out = &{{ model.name }}_gnsf_f_lo_fun_jac_x1k1uz_sparsity_out;
        gnsf_f_lo_jac_x1_x1dot_u_z[i].casadi_n_in = &{{ model.name }}_gnsf_f_lo_fun_jac_x1k1uz_n_in;
        gnsf_f_lo_jac_x1_x1dot_u_z[i].casadi_n_out = &{{ model.name }}_gnsf_f_lo_fun_jac_x1k1uz_n_out;
        external_function_param_casadi_create(&gnsf_f_lo_jac_x1_x1dot_u_z[i], {{ dims.np }});
    }

    gnsf_get_matrices_fun = (external_function_param_casadi *) malloc(sizeof(external_function_param_casadi)*N);
    for (int i = 0; i < N; i++) {
        gnsf_get_matrices_fun[i].casadi_fun = &{{ model.name }}_gnsf_get_matrices_fun;
        gnsf_get_matrices_fun[i].casadi_work = &{{ model.name }}_gnsf_get_matrices_fun_work;
        gnsf_get_matrices_fun[i].casadi_sparsity_in = &{{ model.name }}_gnsf_get_matrices_fun_sparsity_in;
        gnsf_get_matrices_fun[i].casadi_sparsity_out = &{{ model.name }}_gnsf_get_matrices_fun_sparsity_out;
        gnsf_get_matrices_fun[i].casadi_n_in = &{{ model.name }}_gnsf_get_matrices_fun_n_in;
        gnsf_get_matrices_fun[i].casadi_n_out = &{{ model.name }}_gnsf_get_matrices_fun_n_out;
        external_function_param_casadi_create(&gnsf_get_matrices_fun[i], {{ dims.np }});
    }
{%- endif %}

{%- if cost.cost_type == "NONLINEAR_LS" %}
    // nonlinear least squares cost
    cost_y_fun = (external_function_param_casadi *) malloc(sizeof(external_function_param_casadi)*N);
    for (int i = 0; i < N; i++)
    {
        cost_y_fun[i].casadi_fun = &{{ model.name }}_cost_y_fun;
        cost_y_fun[i].casadi_n_in = &{{ model.name }}_cost_y_fun_n_in;
        cost_y_fun[i].casadi_n_out = &{{ model.name }}_cost_y_fun_n_out;
        cost_y_fun[i].casadi_sparsity_in = &{{ model.name }}_cost_y_fun_sparsity_in;
        cost_y_fun[i].casadi_sparsity_out = &{{ model.name }}_cost_y_fun_sparsity_out;
        cost_y_fun[i].casadi_work = &{{ model.name }}_cost_y_fun_work;

        external_function_param_casadi_create(&cost_y_fun[i], {{ dims.np }});
    }

    cost_y_fun_jac_ut_xt = (external_function_param_casadi *) malloc(sizeof(external_function_param_casadi)*N);
    for (int i = 0; i < N; i++)
    {
        cost_y_fun_jac_ut_xt[i].casadi_fun = &{{ model.name }}_cost_y_fun_jac_ut_xt;
        cost_y_fun_jac_ut_xt[i].casadi_n_in = &{{ model.name }}_cost_y_fun_jac_ut_xt_n_in;
        cost_y_fun_jac_ut_xt[i].casadi_n_out = &{{ model.name }}_cost_y_fun_jac_ut_xt_n_out;
        cost_y_fun_jac_ut_xt[i].casadi_sparsity_in = &{{ model.name }}_cost_y_fun_jac_ut_xt_sparsity_in;
        cost_y_fun_jac_ut_xt[i].casadi_sparsity_out = &{{ model.name }}_cost_y_fun_jac_ut_xt_sparsity_out;
        cost_y_fun_jac_ut_xt[i].casadi_work = &{{ model.name }}_cost_y_fun_jac_ut_xt_work;

        external_function_param_casadi_create(&cost_y_fun_jac_ut_xt[i], {{ dims.np }});
    }

    cost_y_hess = (external_function_param_casadi *) malloc(sizeof(external_function_param_casadi)*N);
    for (int i = 0; i < N; i++)
    {
        cost_y_hess[i].casadi_fun = &{{ model.name }}_cost_y_hess;
        cost_y_hess[i].casadi_n_in = &{{ model.name }}_cost_y_hess_n_in;
        cost_y_hess[i].casadi_n_out = &{{ model.name }}_cost_y_hess_n_out;
        cost_y_hess[i].casadi_sparsity_in = &{{ model.name }}_cost_y_hess_sparsity_in;
        cost_y_hess[i].casadi_sparsity_out = &{{ model.name }}_cost_y_hess_sparsity_out;
        cost_y_hess[i].casadi_work = &{{ model.name }}_cost_y_hess_work;

        external_function_param_casadi_create(&cost_y_hess[i], {{ dims.np }});
    }
{%- elif cost.cost_type == "EXTERNAL" %}
    // external cost
    ext_cost_fun = (external_function_param_casadi *) malloc(sizeof(external_function_param_casadi)*N);
    for (int i = 0; i < N; i++)
    {
        ext_cost_fun[i].casadi_fun = &{{ model.name }}_ext_cost_fun;
        ext_cost_fun[i].casadi_n_in = &{{ model.name }}_ext_cost_fun_n_in;
        ext_cost_fun[i].casadi_n_out = &{{ model.name }}_ext_cost_fun_n_out;
        ext_cost_fun[i].casadi_sparsity_in = &{{ model.name }}_ext_cost_fun_sparsity_in;
        ext_cost_fun[i].casadi_sparsity_out = &{{ model.name }}_ext_cost_fun_sparsity_out;
        ext_cost_fun[i].casadi_work = &{{ model.name }}_ext_cost_fun_work;

        external_function_param_casadi_create(&ext_cost_fun[i], {{ dims.np }});
    }
    ext_cost_fun_jac_hess = (external_function_param_casadi *) malloc(sizeof(external_function_param_casadi)*N);
    for (int i = 0; i < N; i++)
    {
        // residual function
        ext_cost_fun_jac_hess[i].casadi_fun = &{{ model.name }}_ext_cost_fun_jac_hess;
        ext_cost_fun_jac_hess[i].casadi_n_in = &{{ model.name }}_ext_cost_fun_jac_hess_n_in;
        ext_cost_fun_jac_hess[i].casadi_n_out = &{{ model.name }}_ext_cost_fun_jac_hess_n_out;
        ext_cost_fun_jac_hess[i].casadi_sparsity_in = &{{ model.name }}_ext_cost_fun_jac_hess_sparsity_in;
        ext_cost_fun_jac_hess[i].casadi_sparsity_out = &{{ model.name }}_ext_cost_fun_jac_hess_sparsity_out;
        ext_cost_fun_jac_hess[i].casadi_work = &{{ model.name }}_ext_cost_fun_jac_hess_work;

        external_function_param_casadi_create(&ext_cost_fun_jac_hess[i], {{ dims.np }});
    }
{%- endif %}

{%- if cost.cost_type_e == "NONLINEAR_LS" %}
    // nonlinear least square function
    cost_y_e_fun.casadi_fun = &{{ model.name }}_cost_y_e_fun;
    cost_y_e_fun.casadi_n_in = &{{ model.name }}_cost_y_e_fun_n_in;
    cost_y_e_fun.casadi_n_out = &{{ model.name }}_cost_y_e_fun_n_out;
    cost_y_e_fun.casadi_sparsity_in = &{{ model.name }}_cost_y_e_fun_sparsity_in;
    cost_y_e_fun.casadi_sparsity_out = &{{ model.name }}_cost_y_e_fun_sparsity_out;
    cost_y_e_fun.casadi_work = &{{ model.name }}_cost_y_e_fun_work;
    external_function_param_casadi_create(&cost_y_e_fun, {{ dims.np }});

    cost_y_e_fun_jac_ut_xt.casadi_fun = &{{ model.name }}_cost_y_e_fun_jac_ut_xt;
    cost_y_e_fun_jac_ut_xt.casadi_n_in = &{{ model.name }}_cost_y_e_fun_jac_ut_xt_n_in;
    cost_y_e_fun_jac_ut_xt.casadi_n_out = &{{ model.name }}_cost_y_e_fun_jac_ut_xt_n_out;
    cost_y_e_fun_jac_ut_xt.casadi_sparsity_in = &{{ model.name }}_cost_y_e_fun_jac_ut_xt_sparsity_in;
    cost_y_e_fun_jac_ut_xt.casadi_sparsity_out = &{{ model.name }}_cost_y_e_fun_jac_ut_xt_sparsity_out;
    cost_y_e_fun_jac_ut_xt.casadi_work = &{{ model.name }}_cost_y_e_fun_jac_ut_xt_work;
    external_function_param_casadi_create(&cost_y_e_fun_jac_ut_xt, {{ dims.np }});

    cost_y_e_hess.casadi_fun = &{{ model.name }}_cost_y_e_hess;
    cost_y_e_hess.casadi_n_in = &{{ model.name }}_cost_y_e_hess_n_in;
    cost_y_e_hess.casadi_n_out = &{{ model.name }}_cost_y_e_hess_n_out;
    cost_y_e_hess.casadi_sparsity_in = &{{ model.name }}_cost_y_e_hess_sparsity_in;
    cost_y_e_hess.casadi_sparsity_out = &{{ model.name }}_cost_y_e_hess_sparsity_out;
    cost_y_e_hess.casadi_work = &{{ model.name }}_cost_y_e_hess_work;
    external_function_param_casadi_create(&cost_y_e_hess, {{ dims.np }});

{%- elif cost.cost_type_e == "EXTERNAL" %}
    // external cost
    ext_cost_e_fun.casadi_fun = &{{ model.name }}_ext_cost_e_fun;
    ext_cost_e_fun.casadi_n_in = &{{ model.name }}_ext_cost_e_fun_n_in;
    ext_cost_e_fun.casadi_n_out = &{{ model.name }}_ext_cost_e_fun_n_out;
    ext_cost_e_fun.casadi_sparsity_in = &{{ model.name }}_ext_cost_e_fun_sparsity_in;
    ext_cost_e_fun.casadi_sparsity_out = &{{ model.name }}_ext_cost_e_fun_sparsity_out;
    ext_cost_e_fun.casadi_work = &{{ model.name }}_ext_cost_e_fun_work;

    external_function_param_casadi_create(&ext_cost_e_fun, {{ dims.np }});

    // external cost
    ext_cost_e_fun_jac_hess.casadi_fun = &{{ model.name }}_ext_cost_e_fun_jac_hess;
    ext_cost_e_fun_jac_hess.casadi_n_in = &{{ model.name }}_ext_cost_e_fun_jac_hess_n_in;
    ext_cost_e_fun_jac_hess.casadi_n_out = &{{ model.name }}_ext_cost_e_fun_jac_hess_n_out;
    ext_cost_e_fun_jac_hess.casadi_sparsity_in = &{{ model.name }}_ext_cost_e_fun_jac_hess_sparsity_in;
    ext_cost_e_fun_jac_hess.casadi_sparsity_out = &{{ model.name }}_ext_cost_e_fun_jac_hess_sparsity_out;
    ext_cost_e_fun_jac_hess.casadi_work = &{{ model.name }}_ext_cost_e_fun_jac_hess_work;

    external_function_param_casadi_create(&ext_cost_e_fun_jac_hess, {{ dims.np }});
{%- endif %}

    /************************************************
    *  nlp_in
    ************************************************/
    nlp_in = ocp_nlp_in_create(nlp_config, nlp_dims);

    double time_steps[N];
    {%- for j in range(end=dims.N) %}
    time_steps[{{ j }}] = {{ solver_options.time_steps[j] }};
    {%- endfor %}

    for (int i = 0; i < N; i++)
    {
        ocp_nlp_in_set(nlp_config, nlp_dims, nlp_in, i, "Ts", &time_steps[i]);
        ocp_nlp_cost_model_set(nlp_config, nlp_dims, nlp_in, i, "scaling", &time_steps[i]);
    }

    /**** Dynamics ****/
    for (int i = 0; i < N; i++)
    {
    {%- if solver_options.integrator_type == "ERK" %}
        ocp_nlp_dynamics_model_set(nlp_config, nlp_dims, nlp_in, i, "expl_vde_forw", &forw_vde_casadi[i]);
        ocp_nlp_dynamics_model_set(nlp_config, nlp_dims, nlp_in, i, "expl_ode_fun", &expl_ode_fun[i]);
        {%- if solver_options.hessian_approx == "EXACT" %}
        ocp_nlp_dynamics_model_set(nlp_config, nlp_dims, nlp_in, i, "expl_ode_hess", &hess_vde_casadi[i]);
        {%- endif %}
    {% elif solver_options.integrator_type == "IRK" %}
        ocp_nlp_dynamics_model_set(nlp_config, nlp_dims, nlp_in, i, "impl_dae_fun", &impl_dae_fun[i]);
        ocp_nlp_dynamics_model_set(nlp_config, nlp_dims, nlp_in, i,
                                   "impl_dae_fun_jac_x_xdot_z", &impl_dae_fun_jac_x_xdot_z[i]);
        ocp_nlp_dynamics_model_set(nlp_config, nlp_dims, nlp_in, i,
                                   "impl_dae_jac_x_xdot_u", &impl_dae_jac_x_xdot_u_z[i]);
        {%- if solver_options.hessian_approx == "EXACT" %}
        ocp_nlp_dynamics_model_set(nlp_config, nlp_dims, nlp_in, i, "impl_dae_hess", &impl_dae_hess[i]);
        {%- endif %}
    {% elif solver_options.integrator_type == "GNSF" %}
        ocp_nlp_dynamics_model_set(nlp_config, nlp_dims, nlp_in, i, "phi_fun", &gnsf_phi_fun[i]);
        ocp_nlp_dynamics_model_set(nlp_config, nlp_dims, nlp_in, i, "phi_fun_jac_y", &gnsf_phi_fun_jac_y[i]);
        ocp_nlp_dynamics_model_set(nlp_config, nlp_dims, nlp_in, i, "phi_jac_y_uhat", &gnsf_phi_jac_y_uhat[i]);
        ocp_nlp_dynamics_model_set(nlp_config, nlp_dims, nlp_in, i, "f_lo_jac_x1_x1dot_u_z",
                                   &gnsf_f_lo_jac_x1_x1dot_u_z[i]);
        ocp_nlp_dynamics_model_set(nlp_config, nlp_dims, nlp_in, i, "gnsf_get_matrices_fun",
                                   &gnsf_get_matrices_fun[i]);
    {%- endif %}
    }


    /**** Cost ****/
{%- if cost.cost_type == "NONLINEAR_LS" or cost.cost_type == "LINEAR_LS" %}
{% if dims.ny > 0 %}
    double W[NY*NY];
    {% for j in range(end=dims.ny) %}
        {%- for k in range(end=dims.ny) %}
    W[{{ j }}+(NY) * {{ k }}] = {{ cost.W[j][k] }};
        {%- endfor %}
    {%- endfor %}

    double yref[NY];
    {% for j in range(end=dims.ny) %}
    yref[{{ j }}] = {{ cost.yref[j] }};
    {%- endfor %}

    for (int i = 0; i < N; i++)
    {
        ocp_nlp_cost_model_set(nlp_config, nlp_dims, nlp_in, i, "W", W);
        ocp_nlp_cost_model_set(nlp_config, nlp_dims, nlp_in, i, "yref", yref);
    }
{% endif %}
{% endif %}

{%- if cost.cost_type == "LINEAR_LS" %}
    double Vx[NY*NX];
    {% for j in range(end=dims.ny) %}
        {%- for k in range(end=dims.nx) %}
    Vx[{{ j }}+(NY) * {{ k }}] = {{ cost.Vx[j][k] }};
        {%- endfor %}
    {%- endfor %}
    for (int i = 0; i < N; i++)
    {
        ocp_nlp_cost_model_set(nlp_config, nlp_dims, nlp_in, i, "Vx", Vx);
    }

{% if dims.ny > 0 and dims.nu > 0 %}
    double Vu[NY*NU];
    {% for j in range(end=dims.ny) %}
        {%- for k in range(end=dims.nu) %}
    Vu[{{ j }}+(NY) * {{ k }}] = {{ cost.Vu[j][k] }};
        {%- endfor %}
    {%- endfor %}

    for (int i = 0; i < N; i++)
    {
        ocp_nlp_cost_model_set(nlp_config, nlp_dims, nlp_in, i, "Vu", Vu);
    }
{% endif %}

{% if dims.ny > 0 and dims.nz > 0 %}
    double Vz[NY*NZ];
    {% for j in range(end=dims.ny) %}
        {%- for k in range(end=dims.nz) %}
    Vz[{{ j }}+(NY) * {{ k }}] = {{ cost.Vz[j][k] }};
        {%- endfor %}
    {%- endfor %}

    for (int i = 0; i < N; i++)
    {
        ocp_nlp_cost_model_set(nlp_config, nlp_dims, nlp_in, i, "Vz", Vz);
    }
{%- endif %}
{%- endif %}{# LINEAR LS #}

{%- if cost.cost_type == "NONLINEAR_LS" %}
    for (int i = 0; i < N; i++)
    {
        ocp_nlp_cost_model_set(nlp_config, nlp_dims, nlp_in, i, "nls_y_fun", &cost_y_fun[i]);
        ocp_nlp_cost_model_set(nlp_config, nlp_dims, nlp_in, i, "nls_y_fun_jac", &cost_y_fun_jac_ut_xt[i]);
        ocp_nlp_cost_model_set(nlp_config, nlp_dims, nlp_in, i, "nls_y_hess", &cost_y_hess[i]);
    }
{%- elif cost.cost_type == "EXTERNAL" %}
    for (int i = 0; i < N; i++)
    {
        ocp_nlp_cost_model_set(nlp_config, nlp_dims, nlp_in, i, "ext_cost_fun", &ext_cost_fun[i]);
        ocp_nlp_cost_model_set(nlp_config, nlp_dims, nlp_in, i, "ext_cost_fun_jac_hess", &ext_cost_fun_jac_hess[i]);
    }
{%- endif %}


{% if dims.ns > 0 %}
    double Zl[NS];
    double Zu[NS];
    double zl[NS];
    double zu[NS];
    {% for j in range(end=dims.ns) %}
    Zl[{{ j }}] = {{ cost.Zl[j] }};
    {%- endfor %}

    {% for j in range(end=dims.ns) %}
    Zu[{{ j }}] = {{ cost.Zu[j] }};
    {%- endfor %}

    {% for j in range(end=dims.ns) %}
    zl[{{ j }}] = {{ cost.zl[j] }};
    {%- endfor %}

    {% for j in range(end=dims.ns) %}
    zu[{{ j }}] = {{ cost.zu[j] }};
    {%- endfor %}

    for (int i = 0; i < N; i++)
    {
        ocp_nlp_cost_model_set(nlp_config, nlp_dims, nlp_in, i, "Zl", Zl);
        ocp_nlp_cost_model_set(nlp_config, nlp_dims, nlp_in, i, "Zu", Zu);
        ocp_nlp_cost_model_set(nlp_config, nlp_dims, nlp_in, i, "zl", zl);
        ocp_nlp_cost_model_set(nlp_config, nlp_dims, nlp_in, i, "zu", zu);
    }
{% endif %}

    // terminal cost
{% if cost.cost_type_e == "LINEAR_LS" or cost.cost_type_e == "NONLINEAR_LS" %}
{% if dims.ny_e > 0 %}
    double yref_e[NYN];
    {% for j in range(end=dims.ny_e) %}
    yref_e[{{ j }}] = {{ cost.yref_e[j] }};
    {%- endfor %}
    ocp_nlp_cost_model_set(nlp_config, nlp_dims, nlp_in, N, "yref", yref_e);

    double W_e[NYN*NYN];
    {% for j in range(end=dims.ny_e) %}
        {%- for k in range(end=dims.ny_e) %}
    W_e[{{ j }}+(NYN) * {{ k }}] = {{ cost.W_e[j][k] }};
        {%- endfor %}
    {%- endfor %}
    ocp_nlp_cost_model_set(nlp_config, nlp_dims, nlp_in, N, "W", W_e);

    {%- if cost.cost_type_e == "LINEAR_LS" %}
    double Vx_e[NYN*NX];
    {% for j in range(end=dims.ny_e) %}
        {%- for k in range(end=dims.nx) %}
    Vx_e[{{ j }}+(NYN) * {{ k }}] = {{ cost.Vx_e[j][k] }};
        {%- endfor %}
    {%- endfor %}
    ocp_nlp_cost_model_set(nlp_config, nlp_dims, nlp_in, N, "Vx", Vx_e);
    {%- endif %}

    {%- if cost.cost_type_e == "NONLINEAR_LS" %}
    ocp_nlp_cost_model_set(nlp_config, nlp_dims, nlp_in, N, "nls_y_fun", &cost_y_e_fun);
    ocp_nlp_cost_model_set(nlp_config, nlp_dims, nlp_in, N, "nls_y_fun_jac", &cost_y_e_fun_jac_ut_xt);
    ocp_nlp_cost_model_set(nlp_config, nlp_dims, nlp_in, N, "nls_y_hess", &cost_y_e_hess);
    {%- endif %}
{%- endif %}{# ny_e > 0 #}

{%- elif cost.cost_type_e == "EXTERNAL" %}
    ocp_nlp_cost_model_set(nlp_config, nlp_dims, nlp_in, N, "ext_cost_fun", &ext_cost_e_fun);
    ocp_nlp_cost_model_set(nlp_config, nlp_dims, nlp_in, N, "ext_cost_fun_jac_hess", &ext_cost_e_fun_jac_hess);
{%- endif %}

{% if dims.ns_e > 0 %}
    double Zl_e[NSN];
    double Zu_e[NSN];
    double zl_e[NSN];
    double zu_e[NSN];

    {% for j in range(end=dims.ns_e) %}
    Zl_e[{{ j }}] = {{ cost.Zl_e[j] }};
    {%- endfor %}

    {% for j in range(end=dims.ns_e) %}
    Zu_e[{{ j }}] = {{ cost.Zu_e[j] }};
    {%- endfor %}

    {% for j in range(end=dims.ns_e) %}
    zl_e[{{ j }}] = {{ cost.zl_e[j] }};
    {%- endfor %}

    {% for j in range(end=dims.ns_e) %}
    zu_e[{{ j }}] = {{ cost.zu_e[j] }};
    {%- endfor %}

    ocp_nlp_cost_model_set(nlp_config, nlp_dims, nlp_in, N, "Zl", Zl_e);
    ocp_nlp_cost_model_set(nlp_config, nlp_dims, nlp_in, N, "Zu", Zu_e);
    ocp_nlp_cost_model_set(nlp_config, nlp_dims, nlp_in, N, "zl", zl_e);
    ocp_nlp_cost_model_set(nlp_config, nlp_dims, nlp_in, N, "zu", zu_e);
{%- endif %}

    /**** Constraints ****/

    // bounds for initial stage
{% if dims.nbx_0 > 0 %}
    // x0
    int idxbx0[{{ dims.nbx_0 }}];
    {% for i in range(end=dims.nbx_0) %}
    idxbx0[{{ i }}] = {{ constraints.idxbx_0[i] }};
    {%- endfor %}

    double lbx0[{{ dims.nbx_0 }}];
    double ubx0[{{ dims.nbx_0 }}];
    {% for i in range(end=dims.nbx_0) %}
    lbx0[{{ i }}] = {{ constraints.lbx_0[i] }};
    ubx0[{{ i }}] = {{ constraints.ubx_0[i] }};
    {%- endfor %}

    ocp_nlp_constraints_model_set(nlp_config, nlp_dims, nlp_in, 0, "idxbx", idxbx0);
    ocp_nlp_constraints_model_set(nlp_config, nlp_dims, nlp_in, 0, "lbx", lbx0);
    ocp_nlp_constraints_model_set(nlp_config, nlp_dims, nlp_in, 0, "ubx", ubx0);
{% endif %}
{% if dims.nbxe_0 > 0 %}
    // idxbxe_0
    int idxbxe_0[{{ dims.nbxe_0 }}];
    {% for i in range(end=dims.nbxe_0) %}
    idxbxe_0[{{ i }}] = {{ constraints.idxbxe_0[i] }};
    {%- endfor %}
    ocp_nlp_constraints_model_set(nlp_config, nlp_dims, nlp_in, 0, "idxbxe", idxbxe_0);
{% endif %}

    /* constraints that are the same for initial and intermediate */
{%- if dims.nsbx > 0 %}
{# TODO: introduce nsbx0 & REMOVE SETTING lsbx, usbx for stage 0!!! move this block down!! #}
    // ocp_nlp_constraints_model_set(nlp_config, nlp_dims, nlp_in, 0, "idxsbx", idxsbx);
    // ocp_nlp_constraints_model_set(nlp_config, nlp_dims, nlp_in, 0, "lsbx", lsbx);
    // ocp_nlp_constraints_model_set(nlp_config, nlp_dims, nlp_in, 0, "usbx", usbx);

    // soft bounds on x
    int idxsbx[NSBX];
    {% for i in range(end=dims.nsbx) %}
    idxsbx[{{ i }}] = {{ constraints.idxsbx[i] }};
    {%- endfor %}
    double lsbx[NSBX];
    double usbx[NSBX];
    {% for i in range(end=dims.nsbx) %}
    lsbx[{{ i }}] = {{ constraints.lsbx[i] }};
    usbx[{{ i }}] = {{ constraints.usbx[i] }};
    {%- endfor %}

    for (int i = 1; i < N; i++)
    {       
        ocp_nlp_constraints_model_set(nlp_config, nlp_dims, nlp_in, i, "idxsbx", idxsbx);
        ocp_nlp_constraints_model_set(nlp_config, nlp_dims, nlp_in, i, "lsbx", lsbx);
        ocp_nlp_constraints_model_set(nlp_config, nlp_dims, nlp_in, i, "usbx", usbx);
    }
{%- endif %}


{% if dims.nbu > 0 %}
    // u
    int idxbu[NBU];
    {% for i in range(end=dims.nbu) %}
    idxbu[{{ i }}] = {{ constraints.idxbu[i] }};
    {%- endfor %}
    double lbu[NBU];
    double ubu[NBU];
    {% for i in range(end=dims.nbu) %}
    lbu[{{ i }}] = {{ constraints.lbu[i] }};
    ubu[{{ i }}] = {{ constraints.ubu[i] }};
    {%- endfor %}

    for (int i = 0; i < N; i++)
    {
        ocp_nlp_constraints_model_set(nlp_config, nlp_dims, nlp_in, i, "idxbu", idxbu);
        ocp_nlp_constraints_model_set(nlp_config, nlp_dims, nlp_in, i, "lbu", lbu);
        ocp_nlp_constraints_model_set(nlp_config, nlp_dims, nlp_in, i, "ubu", ubu);
    }
{% endif %}

{% if dims.nsbu > 0 %}
    // set up soft bounds for u
    int idxsbu[NSBU];
    {% for i in range(end=dims.nsbu) %}
    idxsbu[{{ i }}] = {{ constraints.idxsbu[i] }};
    {%- endfor %}
    double lsbu[NSBU];
    double usbu[NSBU];
    {% for i in range(end=dims.nsbu) %}
    lsbu[{{ i }}] = {{ constraints.lsbu[i] }};
    usbu[{{ i }}] = {{ constraints.usbu[i] }};
    {%- endfor %}
    for (int i = 0; i < N; i++)
    {
        ocp_nlp_constraints_model_set(nlp_config, nlp_dims, nlp_in, i, "idxsbu", idxsbu);
        ocp_nlp_constraints_model_set(nlp_config, nlp_dims, nlp_in, i, "lsbu", lsbu);
        ocp_nlp_constraints_model_set(nlp_config, nlp_dims, nlp_in, i, "usbu", usbu);
    }
{% endif %}

{% if dims.nsg > 0 %}
    // set up soft bounds for general linear constraints
    int idxsg[NSG];
    {% for i in range(end=dims.nsg) %}
    idxsg[{{ i }}] = {{ constraints.idxsg[i] }};
    {%- endfor %}
    double lsg[NSG];
    double usg[NSG];
    {% for i in range(end=dims.nsg) %}
    lsg[{{ i }}] = {{ constraints.lsg[i] }};
    usg[{{ i }}] = {{ constraints.usg[i] }};
    {%- endfor %}

    for (int i = 0; i < N; i++)
    {
        ocp_nlp_constraints_model_set(nlp_config, nlp_dims, nlp_in, i, "idxsg", idxsg);
        ocp_nlp_constraints_model_set(nlp_config, nlp_dims, nlp_in, i, "lsg", lsg);
        ocp_nlp_constraints_model_set(nlp_config, nlp_dims, nlp_in, i, "usg", usg);
    }
{% endif %}

{% if dims.nsh > 0 %}
    // set up soft bounds for nonlinear constraints
    int idxsh[NSH];
    {% for i in range(end=dims.nsh) %}
    idxsh[{{ i }}] = {{ constraints.idxsh[i] }};
    {%- endfor %}
    double lsh[NSH];
    double ush[NSH];
    {% for i in range(end=dims.nsh) %}
    lsh[{{ i }}] = {{ constraints.lsh[i] }};
    ush[{{ i }}] = {{ constraints.ush[i] }};
    {%- endfor %}

    for (int i = 0; i < N; i++)
    {
        ocp_nlp_constraints_model_set(nlp_config, nlp_dims, nlp_in, i, "idxsh", idxsh);
        ocp_nlp_constraints_model_set(nlp_config, nlp_dims, nlp_in, i, "lsh", lsh);
        ocp_nlp_constraints_model_set(nlp_config, nlp_dims, nlp_in, i, "ush", ush);
    }
{% endif %}

{% if dims.nsphi > 0 %}
    // set up soft bounds for convex-over-nonlinear constraints
    int idxsphi[NSPHI];
    {% for i in range(end=dims.nsphi) %}
    idxsphi[{{ i }}] = {{ constraints.idxsphi[i] }};
    {%- endfor %}
    double lsphi[NSPHI];
    double usphi[NSPHI];
    {% for i in range(end=dims.nsphi) %}
    lsphi[{{ i }}] = {{ constraints.lsphi[i] }};
    usphi[{{ i }}] = {{ constraints.usphi[i] }};
    {%- endfor %}

    for (int i = 0; i < N; i++)
    {
        ocp_nlp_constraints_model_set(nlp_config, nlp_dims, nlp_in, i, "idxsphi", idxsphi);
        ocp_nlp_constraints_model_set(nlp_config, nlp_dims, nlp_in, i, "lsphi", lsphi);
        ocp_nlp_constraints_model_set(nlp_config, nlp_dims, nlp_in, i, "usphi", usphi);
    }
{% endif %}

{% if dims.nbx > 0 %}
    // x
    int idxbx[NBX];
    {% for i in range(end=dims.nbx) %}
    idxbx[{{ i }}] = {{ constraints.idxbx[i] }};
    {%- endfor %}
    double lbx[NBX];
    double ubx[NBX];
    {% for i in range(end=dims.nbx) %}
    lbx[{{ i }}] = {{ constraints.lbx[i] }};
    ubx[{{ i }}] = {{ constraints.ubx[i] }};
    {%- endfor %}

    for (int i = 1; i < N; i++)
    {
        ocp_nlp_constraints_model_set(nlp_config, nlp_dims, nlp_in, i, "idxbx", idxbx);
        ocp_nlp_constraints_model_set(nlp_config, nlp_dims, nlp_in, i, "lbx", lbx);
        ocp_nlp_constraints_model_set(nlp_config, nlp_dims, nlp_in, i, "ubx", ubx);
    }
{% endif %}

{% if dims.ng > 0 %}
    // set up general constraints for stage 0 to N-1 
    double D[NG*NU];
    double C[NG*NX];
    double lg[NG];
    double ug[NG];

    {% for j in range(end=dims.ng) %}
        {%- for k in range(end=dims.nu) %}
    D[{{ j }}+NG * {{ k }}] = {{ constraints.D[j][k] }};
        {%- endfor %}
    {%- endfor %}

    {% for j in range(end=dims.ng) %}
        {%- for k in range(end=dims.nx) %}
    C[{{ j }}+NG * {{ k }}] = {{ constraints.C[j][k] }};
        {%- endfor %}
    {%- endfor %}

    {% for i in range(end=dims.ng) %}
    lg[{{ i }}] = {{ constraints.lg[i] }};
    {%- endfor %}

    {% for i in range(end=dims.ng) %}
    ug[{{ i }}] = {{ constraints.ug[i] }};
    {%- endfor %}

    for (int i = 0; i < N; i++)
    {
        ocp_nlp_constraints_model_set(nlp_config, nlp_dims, nlp_in, i, "D", D);
        ocp_nlp_constraints_model_set(nlp_config, nlp_dims, nlp_in, i, "C", C);
        ocp_nlp_constraints_model_set(nlp_config, nlp_dims, nlp_in, i, "lg", lg);
        ocp_nlp_constraints_model_set(nlp_config, nlp_dims, nlp_in, i, "ug", ug);
    }
{% endif %}

{% if dims.nh > 0 %}
    // set up nonlinear constraints for stage 0 to N-1 
    double lh[NH];
    double uh[NH];

    {% for i in range(end=dims.nh) %}
    lh[{{ i }}] = {{ constraints.lh[i] }};
    {%- endfor %}

    {% for i in range(end=dims.nh) %}
    uh[{{ i }}] = {{ constraints.uh[i] }};
    {%- endfor %}
    
    for (int i = 0; i < N; i++)
    {
        // nonlinear constraints for stages 0 to N-1
        ocp_nlp_constraints_model_set(nlp_config, nlp_dims, nlp_in, i, "nl_constr_h_fun_jac",
                                     &nl_constr_h_fun_jac[i]);
        ocp_nlp_constraints_model_set(nlp_config, nlp_dims, nlp_in, i, "nl_constr_h_fun",
                                    &nl_constr_h_fun[i]);
        {% if solver_options.hessian_approx == "EXACT" %}
        ocp_nlp_constraints_model_set(nlp_config, nlp_dims, nlp_in, i,
                                      "nl_constr_h_fun_jac_hess", &h_constraint_hess[i]);
        {% endif %}
        ocp_nlp_constraints_model_set(nlp_config, nlp_dims, nlp_in, i, "lh", lh);
        ocp_nlp_constraints_model_set(nlp_config, nlp_dims, nlp_in, i, "uh", uh);
    }
{% endif %}

{% if dims.nphi > 0 and constraints.constr_type == "BGP" %}
    // set up convex-over-nonlinear constraints for stage 0 to N-1 
    double lphi[NPHI];
    double uphi[NPHI];

    {% for i in range(end=dims.nphi) %}
    lphi[{{ i }}] = {{ constraints.lphi[i] }};
    {%- endfor %}

    {% for i in range(end=dims.nphi) %}
    uphi[{{ i }}] = {{ constraints.uphi[i] }};
    {%- endfor %}

    for (int i = 0; i < N; i++)
    {
        // ocp_nlp_constraints_model_set(nlp_config, nlp_dims, nlp_in, i, "nl_constr_r_fun_jac", &r_constraint[i]);
        ocp_nlp_constraints_model_set(nlp_config, nlp_dims, nlp_in, i,
                      "nl_constr_phi_o_r_fun_phi_jac_ux_z_phi_hess_r_jac_ux", &phi_constraint[i]);
        ocp_nlp_constraints_model_set(nlp_config, nlp_dims, nlp_in, i, "lphi", lphi);
        ocp_nlp_constraints_model_set(nlp_config, nlp_dims, nlp_in, i, "uphi", uphi);
    }
{% endif %}

    /* terminal constraints */
{% if dims.nbx_e > 0 %}
    // set up bounds for last stage
    // x
    int idxbx_e[NBXN];
    {% for i in range(end=dims.nbx_e) %}
    idxbx_e[{{ i }}] = {{ constraints.idxbx_e[i] }};
    {%- endfor %}
    double lbx_e[NBXN];
    double ubx_e[NBXN];
    {% for i in range(end=dims.nbx_e) %}
    lbx_e[{{ i }}] = {{ constraints.lbx_e[i] }};
    ubx_e[{{ i }}] = {{ constraints.ubx_e[i] }};
    {%- endfor %}
    ocp_nlp_constraints_model_set(nlp_config, nlp_dims, nlp_in, N, "idxbx", idxbx_e);
    ocp_nlp_constraints_model_set(nlp_config, nlp_dims, nlp_in, N, "lbx", lbx_e);
    ocp_nlp_constraints_model_set(nlp_config, nlp_dims, nlp_in, N, "ubx", ubx_e);
{%- endif %}

{% if dims.nsg_e > 0 %}
    // set up soft bounds for general linear constraints
    int idxsg_e[NSGN];
    {% for i in range(end=dims.nsg_e) %}
    idxsg_e[{{ i }}] = {{ constraints.idxsg_e[i] }};
    {%- endfor %}
    double lsg_e[NSGN];
    double usg_e[NSGN];
    {% for i in range(end=dims.nsg_e) %}
    lsg_e[{{ i }}] = {{ constraints.lsg_e[i] }};
    usg_e[{{ i }}] = {{ constraints.usg_e[i] }};
    {%- endfor %}

    ocp_nlp_constraints_model_set(nlp_config, nlp_dims, nlp_in, N, "idxsg", idxsg_e);
    ocp_nlp_constraints_model_set(nlp_config, nlp_dims, nlp_in, N, "lsg", lsg_e);
    ocp_nlp_constraints_model_set(nlp_config, nlp_dims, nlp_in, N, "usg", usg_e);
{%- endif %}

{% if dims.nsh_e > 0 %}
    // set up soft bounds for nonlinear constraints
    int idxsh_e[NSHN];
    {% for i in range(end=dims.nsh_e) %}
    idxsh_e[{{ i }}] = {{ constraints.idxsh_e[i] }};
    {%- endfor %}
    double lsh_e[NSHN];
    double ush_e[NSHN];
    {% for i in range(end=dims.nsh_e) %}
    lsh_e[{{ i }}] = {{ constraints.lsh_e[i] }};
    ush_e[{{ i }}] = {{ constraints.ush_e[i] }};
    {%- endfor %}

    ocp_nlp_constraints_model_set(nlp_config, nlp_dims, nlp_in, N, "idxsh", idxsh_e);
    ocp_nlp_constraints_model_set(nlp_config, nlp_dims, nlp_in, N, "lsh", lsh_e);
    ocp_nlp_constraints_model_set(nlp_config, nlp_dims, nlp_in, N, "ush", ush_e);
{%- endif %}

{% if dims.nsphi_e > 0 %}
    // set up soft bounds for convex-over-nonlinear constraints
    int idxsphi_e[NSPHIN];
    {% for i in range(end=dims.nsphi_e) %}
    idxsphi_e[{{ i }}] = {{ constraints.idxsphi_e[i] }};
    {%- endfor %}
    double lsphi_e[NSPHIN];
    double usphi_e[NSPHIN];
    {% for i in range(end=dims.nsphi_e) %}
    lsphi_e[{{ i }}] = {{ constraints.lsphi_e[i] }};
    usphi_e[{{ i }}] = {{ constraints.usphi_e[i] }};
    {%- endfor %}

    ocp_nlp_constraints_model_set(nlp_config, nlp_dims, nlp_in, N, "idxsphi", idxsphi_e);
    ocp_nlp_constraints_model_set(nlp_config, nlp_dims, nlp_in, N, "lsphi", lsphi_e);
    ocp_nlp_constraints_model_set(nlp_config, nlp_dims, nlp_in, N, "usphi", usphi_e);
{%- endif %}

{% if dims.nsbx_e > 0 %}
    // soft bounds on x
    int idxsbx_e[NSBXN];
    {% for i in range(end=dims.nsbx_e) %}
    idxsbx_e[{{ i }}] = {{ constraints.idxsbx_e[i] }};
    {%- endfor %}
    double lsbx_e[NSBXN];
    double usbx_e[NSBXN];
    {% for i in range(end=dims.nsbx_e) %}
    lsbx_e[{{ i }}] = {{ constraints.lsbx_e[i] }};
    usbx_e[{{ i }}] = {{ constraints.usbx_e[i] }};
    {%- endfor %}

    ocp_nlp_constraints_model_set(nlp_config, nlp_dims, nlp_in, N, "idxsbx", idxsbx_e);
    ocp_nlp_constraints_model_set(nlp_config, nlp_dims, nlp_in, N, "lsbx", lsbx_e);
    ocp_nlp_constraints_model_set(nlp_config, nlp_dims, nlp_in, N, "usbx", usbx_e);
{% endif %}

{% if dims.ng_e > 0 %}
    // set up general constraints for last stage 
    double C_e[NGN*NX];
    double lg_e[NGN];
    double ug_e[NGN];

    {% for j in range(end=dims.ng) %}
        {%- for k in range(end=dims.nx) %}
    C_e[{{ j }}+NG * {{ k }}] = {{ constraints.C_e[j][k] }};
        {%- endfor %}
    {%- endfor %}

    {% for i in range(end=dims.ng_e) %}
    lg_e[{{ i }}] = {{ constraints.lg_e[i] }};
    ug_e[{{ i }}] = {{ constraints.ug_e[i] }};
    {%- endfor %}

    ocp_nlp_constraints_model_set(nlp_config, nlp_dims, nlp_in, N, "C", C_e);
    ocp_nlp_constraints_model_set(nlp_config, nlp_dims, nlp_in, N, "lg", lg_e);
    ocp_nlp_constraints_model_set(nlp_config, nlp_dims, nlp_in, N, "ug", ug_e);
{%- endif %}

{% if dims.nh_e > 0 %}
    // set up nonlinear constraints for last stage 
    double lh_e[NHN];
    double uh_e[NHN];

    {% for i in range(end=dims.nh_e) %}
    lh_e[{{ i }}] = {{ constraints.lh_e[i] }};
    {%- endfor %}

    {% for i in range(end=dims.nh_e) %}
    uh_e[{{ i }}] = {{ constraints.uh_e[i] }};
    {%- endfor %}

    ocp_nlp_constraints_model_set(nlp_config, nlp_dims, nlp_in, N, "nl_constr_h_fun_jac", &nl_constr_h_e_fun_jac);
    ocp_nlp_constraints_model_set(nlp_config, nlp_dims, nlp_in, N, "nl_constr_h_fun", &nl_constr_h_e_fun);
    {% if solver_options.hessian_approx == "EXACT" %}
    ocp_nlp_constraints_model_set(nlp_config, nlp_dims, nlp_in, N, "nl_constr_h_fun_jac_hess", &h_e_constraint_hess);
    {% endif %}
    ocp_nlp_constraints_model_set(nlp_config, nlp_dims, nlp_in, N, "lh", lh_e);
    ocp_nlp_constraints_model_set(nlp_config, nlp_dims, nlp_in, N, "uh", uh_e);
{%- endif %}

{% if dims.nphi_e > 0 and constraints.constr_type_e == "BGP" %}
    // set up convex-over-nonlinear constraints for last stage 
    double lphi_e[NPHIN];
    double uphi_e[NPHIN];

    {% for i in range(end=dims.nphi_e) %}
    lphi_e[{{ i }}] = {{ constraints.lphi_e[i] }};
    {%- endfor %}

    {% for i in range(end=dims.nphi_e) %}
    uphi_e[{{ i }}] = {{ constraints.uphi_e[i] }};
    {%- endfor %}

    ocp_nlp_constraints_model_set(nlp_config, nlp_dims, nlp_in, N, "lphi", lphi_e);
    ocp_nlp_constraints_model_set(nlp_config, nlp_dims, nlp_in, N, "uphi", uphi_e);
    // ocp_nlp_constraints_model_set(nlp_config, nlp_dims, nlp_in, N, "nl_constr_r_fun_jac", &r_e_constraint);
    ocp_nlp_constraints_model_set(nlp_config, nlp_dims, nlp_in, N,
                       "nl_constr_phi_o_r_fun_phi_jac_ux_z_phi_hess_r_jac_ux", &phi_e_constraint);
{% endif %}


    /************************************************
    *  opts
    ************************************************/

    nlp_opts = ocp_nlp_solver_opts_create(nlp_config, nlp_dims);

{% if solver_options.hessian_approx == "EXACT" %}
    bool nlp_solver_exact_hessian = true;
    // TODO: this if should not be needed! however, calling the setter with false leads to weird behavior. Investigate!
    if (nlp_solver_exact_hessian)
    {
        ocp_nlp_solver_opts_set(nlp_config, nlp_opts, "exact_hess", &nlp_solver_exact_hessian);
    }
    int exact_hess_dyn = {{ solver_options.exact_hess_dyn }};
    ocp_nlp_solver_opts_set(nlp_config, nlp_opts, "exact_hess_dyn", &exact_hess_dyn);

    int exact_hess_cost = {{ solver_options.exact_hess_cost }};
    ocp_nlp_solver_opts_set(nlp_config, nlp_opts, "exact_hess_cost", &exact_hess_cost);

    int exact_hess_constr = {{ solver_options.exact_hess_constr }};
    ocp_nlp_solver_opts_set(nlp_config, nlp_opts, "exact_hess_constr", &exact_hess_constr);
{%- endif -%}

{%- if dims.nz > 0 %}
    bool output_z_val = true;
    bool sens_algebraic_val = true;

    for (int i = 0; i < N; i++)
        ocp_nlp_solver_opts_set_at_stage(nlp_config, nlp_opts, i, "dynamics_output_z", &output_z_val);
    for (int i = 0; i < N; i++)
        ocp_nlp_solver_opts_set_at_stage(nlp_config, nlp_opts, i, "dynamics_sens_algebraic", &sens_algebraic_val);
{%- endif %}

    int num_steps_val = {{ solver_options.sim_method_num_steps }};
    for (int i = 0; i < N; i++)
        ocp_nlp_solver_opts_set_at_stage(nlp_config, nlp_opts, i, "dynamics_num_steps", &num_steps_val);

    int ns_val = {{ solver_options.sim_method_num_stages }};
    for (int i = 0; i < N; i++)
        ocp_nlp_solver_opts_set_at_stage(nlp_config, nlp_opts, i, "dynamics_num_stages", &ns_val);

    int newton_iter_val = {{ solver_options.sim_method_newton_iter }};
    for (int i = 0; i < N; i++)
        ocp_nlp_solver_opts_set_at_stage(nlp_config, nlp_opts, i, "dynamics_newton_iter", &newton_iter_val);

    double nlp_solver_step_length = {{ solver_options.nlp_solver_step_length }};
    ocp_nlp_solver_opts_set(nlp_config, nlp_opts, "step_length", &nlp_solver_step_length);

    double levenberg_marquardt = {{ solver_options.levenberg_marquardt }};
    ocp_nlp_solver_opts_set(nlp_config, nlp_opts, "levenberg_marquardt", &levenberg_marquardt);

    /* options QP solver */
{%- if solver_options.qp_solver is starting_with("PARTIAL_CONDENSING") %}
    int qp_solver_cond_N;

    {%- if solver_options.qp_solver_cond_N %}
    qp_solver_cond_N = {{ solver_options.qp_solver_cond_N }};
    {% else %}
    // NOTE: there is no condensing happening here!
    qp_solver_cond_N = N;
    {%- endif %}
    ocp_nlp_solver_opts_set(nlp_config, nlp_opts, "qp_cond_N", &qp_solver_cond_N);
{% endif %}

    int qp_solver_iter_max = {{ solver_options.qp_solver_iter_max }};
    ocp_nlp_solver_opts_set(nlp_config, nlp_opts, "qp_iter_max", &qp_solver_iter_max);

    {%- if solver_options.qp_solver_tol_stat %}
    double qp_solver_tol_stat = {{ solver_options.qp_solver_tol_stat }};
    ocp_nlp_solver_opts_set(nlp_config, nlp_opts, "qp_tol_stat", &qp_solver_tol_stat);
    {%- endif -%}

    {%- if solver_options.qp_solver_tol_eq %}
    double qp_solver_tol_eq = {{ solver_options.qp_solver_tol_eq }};
    ocp_nlp_solver_opts_set(nlp_config, nlp_opts, "qp_tol_eq", &qp_solver_tol_eq);
    {%- endif -%}

    {%- if solver_options.qp_solver_tol_ineq %}
    double qp_solver_tol_ineq = {{ solver_options.qp_solver_tol_ineq }};
    ocp_nlp_solver_opts_set(nlp_config, nlp_opts, "qp_tol_ineq", &qp_solver_tol_ineq);
    {%- endif -%}

    {%- if solver_options.qp_solver_tol_comp %}
    double qp_solver_tol_comp = {{ solver_options.qp_solver_tol_comp }};
    ocp_nlp_solver_opts_set(nlp_config, nlp_opts, "qp_tol_comp", &qp_solver_tol_comp);
    {%- endif -%}

    {%- if solver_options.hessian_approx == "EXACT" -%}
    for (int i = 0; i < N; i++)
    {
        bool sens_hess = true;
        bool sens_adj = true;

        ocp_nlp_solver_opts_set_at_stage(nlp_config, nlp_opts, i, "dynamics_sens_hess", &sens_hess);
        ocp_nlp_solver_opts_set_at_stage(nlp_config, nlp_opts, i, "dynamics_sens_adj", &sens_adj);
    }
    {%- endif %}

{% if solver_options.nlp_solver_type == "SQP" %}
    // set SQP specific options
    double nlp_solver_tol_stat = {{ solver_options.nlp_solver_tol_stat }};
    ocp_nlp_solver_opts_set(nlp_config, nlp_opts, "tol_stat", &nlp_solver_tol_stat);

    double nlp_solver_tol_eq = {{ solver_options.nlp_solver_tol_eq }};
    ocp_nlp_solver_opts_set(nlp_config, nlp_opts, "tol_eq", &nlp_solver_tol_eq);

    double nlp_solver_tol_ineq = {{ solver_options.nlp_solver_tol_ineq }};
    ocp_nlp_solver_opts_set(nlp_config, nlp_opts, "tol_ineq", &nlp_solver_tol_ineq);

    double nlp_solver_tol_comp = {{ solver_options.nlp_solver_tol_comp }};
    ocp_nlp_solver_opts_set(nlp_config, nlp_opts, "tol_comp", &nlp_solver_tol_comp);

    int nlp_solver_max_iter = {{ solver_options.nlp_solver_max_iter }};
    ocp_nlp_solver_opts_set(nlp_config, nlp_opts, "max_iter", &nlp_solver_max_iter);

    int initialize_t_slacks = {{ solver_options.initialize_t_slacks }};
    ocp_nlp_solver_opts_set(nlp_config, nlp_opts, "initialize_t_slacks", &initialize_t_slacks);
{%- endif %}

    int print_level = {{ solver_options.print_level }};
    ocp_nlp_solver_opts_set(nlp_config, nlp_opts, "print_level", &print_level);

    /* out */
    nlp_out = ocp_nlp_out_create(nlp_config, nlp_dims);

    // initialize primal solution
    double x0[{{ dims.nx }}];
{% if dims.nbx_0 == dims.nx %}
    // initialize with x0
    {% for item in constraints.lbx_0 %}
    x0[{{ loop.index0 }}] = {{ item }};
    {%- endfor %}
{% else %}
    // initialize with zeros
    {% for i in range(end=dims.nx) %}
    x0[{{ i }}] = 0.0;
    {%- endfor %}
{%- endif %}

    double u0[NU];
    {% for i in range(end=dims.nu) %}
    u0[{{ i }}] = 0.0;
    {%- endfor %}

    for (int i = 0; i < N; i++)
    {
        // x0
        ocp_nlp_out_set(nlp_config, nlp_dims, nlp_out, i, "x", x0);
        // u0
        ocp_nlp_out_set(nlp_config, nlp_dims, nlp_out, i, "u", u0);
    }
    ocp_nlp_out_set(nlp_config, nlp_dims, nlp_out, N, "x", x0);
    
    nlp_solver = ocp_nlp_solver_create(nlp_config, nlp_dims, nlp_opts);


{% if dims.np > 0 %}
    // initialize parameters to nominal value
    double p[{{ dims.np }}];
    {% for i in range(end=dims.np) %}
    p[{{ i }}] = {{ parameter_values[i] }};
    {%- endfor %}

{% if solver_options.integrator_type == "IRK" %}
    for (int ii = 0; ii < N; ii++)
    {
        impl_dae_fun[ii].set_param(impl_dae_fun+ii, p);
        impl_dae_fun_jac_x_xdot_z[ii].set_param(impl_dae_fun_jac_x_xdot_z+ii, p);
        impl_dae_jac_x_xdot_u_z[ii].set_param(impl_dae_jac_x_xdot_u_z+ii, p);
        {%- if solver_options.hessian_approx == "EXACT" %}
        impl_dae_hess[ii].set_param(impl_dae_hess+ii, p);
        {%- endif %}
    }
{% elif solver_options.integrator_type == "ERK" %}
    for (int ii = 0; ii < N; ii++)
    {
        forw_vde_casadi[ii].set_param(forw_vde_casadi+ii, p);
        expl_ode_fun[ii].set_param(expl_ode_fun+ii, p);
    }
{% elif solver_options.integrator_type == "GNSF" %}
    for (int ii = 0; ii < N; ii++)
    {
        gnsf_phi_fun[ii].set_param(gnsf_phi_fun+ii, p);
        gnsf_phi_fun_jac_y[ii].set_param(gnsf_phi_fun_jac_y+ii, p);
        gnsf_phi_jac_y_uhat[ii].set_param(gnsf_phi_jac_y_uhat+ii, p);
        gnsf_f_lo_jac_x1_x1dot_u_z[ii].set_param(gnsf_f_lo_jac_x1_x1dot_u_z+ii, p);
    }
{% endif %}

    // cost
{%- if cost.cost_type == "NONLINEAR_LS" %}
    for (int ii = 0; ii < N; ii++)
    {
        cost_y_fun[ii].set_param(cost_y_fun+ii, p);
        cost_y_fun_jac_ut_xt[ii].set_param(cost_y_fun_jac_ut_xt+ii, p);
        cost_y_hess[ii].set_param(cost_y_hess+ii, p);
    }
{%- elif cost.cost_type == "EXTERNAL" %}
    for (int ii = 0; ii < N; ii++)
    {
        ext_cost_fun[ii].set_param(ext_cost_fun+ii, p);
        ext_cost_fun_jac_hess[ii].set_param(ext_cost_fun_jac_hess+ii, p);
    }
{%- endif %}

{%- if cost.cost_type_e == "NONLINEAR_LS" %}
    cost_y_e_fun.set_param(&cost_y_e_fun, p);
    cost_y_e_fun_jac_ut_xt.set_param(&cost_y_e_fun_jac_ut_xt, p);
    cost_y_e_hess.set_param(&cost_y_e_hess, p);
{%- elif cost.cost_type_e == "EXTERNAL" %}
    ext_cost_e_fun.set_param(&ext_cost_e_fun, p);
    ext_cost_e_fun_jac_hess.set_param(&ext_cost_e_fun_jac_hess, p);
{%- endif %}

    // constraints
{%- if constraints.constr_type == "BGP" %}
    for (int ii = 0; ii < N; ii++)
    {
        // r_constraint[ii].set_param(r_constraint+ii, p);
        phi_constraint[ii].set_param(phi_constraint+ii, p);
    }
{%- elif dims.nh > 0 and constraints.constr_type == "BGH" %}

    for (int ii = 0; ii < N; ii++)
    {
        nl_constr_h_fun_jac[ii].set_param(nl_constr_h_fun_jac+ii, p);
        nl_constr_h_fun[ii].set_param(nl_constr_h_fun+ii, p);
    }
{%- if solver_options.hessian_approx == "EXACT" %}
    for (int ii = 0; ii < N; ii++)
    {
        h_constraint_hess[ii].set_param(h_constraint_hess+ii, p);
    }
{%- endif %}
{%- endif %}

{%- if constraints.constr_type_e == "BGP" %}
    // r_e_constraint.set_param(&r_e_constraint, p);
    phi_e_constraint.set_param(&phi_e_constraint, p);
{%- elif constraints.constr_type_e == "BGH" and dims.nh_e > 0 %}
<<<<<<< HEAD
    nl_constr_h_e_fun_jac.set_param(&nl_constr_h_e_fun_jac, p);
    nl_constr_h_e_fun.set_param(&nl_constr_h_e_fun, p);
=======
    h_e_constraint.set_param(&h_e_constraint, p);
{%- if solver_options.hessian_approx == "EXACT" %}
    h_e_constraint_hess.set_param(&h_e_constraint_hess, p);
{%- endif %}
>>>>>>> 44cf6df0
{%- endif %}

{%- endif %}{# if dims.np #}

    status = ocp_nlp_precompute(nlp_solver, nlp_in, nlp_out);

    if (status != ACADOS_SUCCESS)
    {
        printf("\nocp_precompute failed!\n\n");
        exit(1);
    }

    return status;
}


int acados_update_params(int stage, double *p, int np)
{
    int solver_status = 0;
    int casadi_np = 0;

{%- if dims.np > 0 %}
    if (stage < {{ dims.N }})
    {
    {%- if solver_options.integrator_type == "IRK" %}
        impl_dae_fun[stage].set_param(impl_dae_fun+stage, p);
        impl_dae_fun_jac_x_xdot_z[stage].set_param(impl_dae_fun_jac_x_xdot_z+stage, p);
        impl_dae_jac_x_xdot_u_z[stage].set_param(impl_dae_jac_x_xdot_u_z+stage, p);

        {%- if solver_options.hessian_approx == "EXACT" %}
        impl_dae_hess[stage].set_param(impl_dae_hess+stage, p);
        {%- endif %}

    {% elif solver_options.integrator_type == "ERK" %}
        forw_vde_casadi[stage].set_param(forw_vde_casadi+stage, p);

        casadi_np = (expl_ode_fun+stage)->np;
        if (casadi_np != np) {
            printf("acados_update_params: trying to set %i parameters "
                "in expl_ode_fun which only has %i. Exiting.\n", np, casadi_np);
            exit(1);
        }
        expl_ode_fun[stage].set_param(expl_ode_fun+stage, p);

        {%- if solver_options.hessian_approx == "EXACT" %}
        hess_vde_casadi[stage].set_param(hess_vde_casadi+stage, p);
        {%- endif %}

    {% elif solver_options.integrator_type == "GNSF" %}
        gnsf_phi_fun[stage].set_param(gnsf_phi_fun+stage, p);
        gnsf_phi_fun_jac_y[stage].set_param(gnsf_phi_fun_jac_y+stage, p);
        gnsf_phi_jac_y_uhat[stage].set_param(gnsf_phi_jac_y_uhat+stage, p);

        gnsf_f_lo_jac_x1_x1dot_u_z[stage].set_param(gnsf_f_lo_jac_x1_x1dot_u_z+stage, p);

    {%- endif %}{# integrator_type #}

        // constraints
    {% if constraints.constr_type == "BGP" %}
        // r_constraint[stage].set_param(r_constraint+stage, p);
        phi_constraint[stage].set_param(phi_constraint+stage, p);

    {% elif constraints.constr_type == "BGH" and dims.nh > 0 %}
<<<<<<< HEAD
        casadi_np = (nl_constr_h_fun_jac+stage)->np;
        if (casadi_np != np) {
            printf("acados_update_params: trying to set %i parameters "
                "in nl_constr_h_fun_jac which only has %i. Exiting.\n", np, casadi_np);
            exit(1);
        }
        nl_constr_h_fun_jac[stage].set_param(nl_constr_h_fun_jac+stage, p);

        casadi_np = (nl_constr_h_fun+stage)->np;
        if (casadi_np != np) {
            printf("acados_update_params: trying to set %i parameters "
                "in nl_constr_h_fun which only has %i. Exiting.\n", np, casadi_np);
            exit(1);
        }
        nl_constr_h_fun[stage].set_param(nl_constr_h_fun+stage, p);
=======
        h_constraint[stage].set_param(h_constraint+stage, p);
    {%- if solver_options.hessian_approx == "EXACT" %}
        h_constraint_hess[stage].set_param(h_constraint_hess+stage, p);
    {%- endif %}
>>>>>>> 44cf6df0
    {%- endif %}

        // cost
    {%- if cost.cost_type == "NONLINEAR_LS" %}
        cost_y_fun[stage].set_param(cost_y_fun+stage, p);
        cost_y_fun_jac_ut_xt[stage].set_param(cost_y_fun_jac_ut_xt+stage, p);
        cost_y_hess[stage].set_param(cost_y_hess+stage, p);

    {%- elif cost.cost_type == "EXTERNAL" %}
        ext_cost_fun[stage].set_param(ext_cost_fun+stage, p);
        ext_cost_fun_jac_hess[stage].set_param(ext_cost_fun_jac_hess+stage, p);
    {%- endif %}

    }
    else // stage == N
    {
        // terminal shooting node has no dynamics
        // cost
    {%- if cost.cost_type_e == "NONLINEAR_LS" %}
        cost_y_e_fun.set_param(&cost_y_e_fun, p);
        cost_y_e_fun_jac_ut_xt.set_param(&cost_y_e_fun_jac_ut_xt, p);
        cost_y_e_hess.set_param(&cost_y_e_hess, p);

    {%- elif cost.cost_type_e == "EXTERNAL" %}
        ext_cost_e_fun.set_param(&ext_cost_e_fun, p);
        ext_cost_e_fun_jac_hess.set_param(&ext_cost_e_fun_jac_hess, p);
    {% endif %}
        // constraints
    {% if constraints.constr_type_e == "BGP" %}
        // r_e_constraint.set_param(&r_e_constraint, p);
        phi_e_constraint.set_param(&phi_e_constraint, p);
    {% elif constraints.constr_type_e == "BGH" and dims.nh_e > 0 %}
<<<<<<< HEAD
        casadi_np = (&nl_constr_h_e_fun_jac)->np;
        if (casadi_np != np) {
            printf("acados_update_params: trying to set %i parameters "
                "in nl_constr_h_e_fun_jac which only has %i. Exiting.\n", np, casadi_np);
            exit(1);
        }
        nl_constr_h_e_fun_jac.set_param(&nl_constr_h_e_fun_jac, p);

        casadi_np = (&nl_constr_h_e_fun)->np;
        if (casadi_np != np) {
            printf("acados_update_params: trying to set %i parameters "
                "in nl_constr_h_e_fun which only has %i. Exiting.\n", np, casadi_np);
            exit(1);
        }
        nl_constr_h_e_fun.set_param(&nl_constr_h_e_fun, p);
=======
        h_e_constraint.set_param(&h_e_constraint, p);
    {%- if solver_options.hessian_approx == "EXACT" %}
        h_e_constraint_hess[stage].set_param(h_e_constraint_hess+stage, p);
    {%- endif %}
>>>>>>> 44cf6df0
    {% endif %}
    }
{% endif %}{# if dims.np #}

    return solver_status;
}



int acados_solve()
{
    // solve NLP 
    int solver_status = ocp_nlp_solve(nlp_solver, nlp_in, nlp_out);

    return solver_status;
}


int acados_free()
{
    // free memory
    ocp_nlp_solver_opts_destroy(nlp_opts);
    ocp_nlp_in_destroy(nlp_in);
    ocp_nlp_out_destroy(nlp_out);
    ocp_nlp_solver_destroy(nlp_solver);
    ocp_nlp_dims_destroy(nlp_dims);
    ocp_nlp_config_destroy(nlp_config);
    ocp_nlp_plan_destroy(nlp_solver_plan);

    /* free external function */
    // dynamics
{%- if solver_options.integrator_type == "IRK" %}
    for (int i = 0; i < {{ dims.N }}; i++)
    {
        external_function_param_casadi_free(&impl_dae_fun[i]);
        external_function_param_casadi_free(&impl_dae_fun_jac_x_xdot_z[i]);
        external_function_param_casadi_free(&impl_dae_jac_x_xdot_u_z[i]);
    {%- if solver_options.hessian_approx == "EXACT" %}
        external_function_param_casadi_free(&impl_dae_hess[i]);
    {%- endif %}
    }
{%- elif solver_options.integrator_type == "ERK" %}
    for (int i = 0; i < {{ dims.N }}; i++)
    {
        external_function_param_casadi_free(&forw_vde_casadi[i]);
        external_function_param_casadi_free(&expl_ode_fun[i]);
    {%- if solver_options.hessian_approx == "EXACT" %}
        external_function_param_casadi_free(&hess_vde_casadi[i]);
    {%- endif %}
    }
{%- elif solver_options.integrator_type == "GNSF" %}
    for (int i = 0; i < {{ dims.N }}; i++)
    {
        external_function_param_casadi_free(&gnsf_phi_fun[i]);
        external_function_param_casadi_free(&gnsf_phi_fun_jac_y[i]);
        external_function_param_casadi_free(&gnsf_phi_jac_y_uhat[i]);
        external_function_param_casadi_free(&gnsf_f_lo_jac_x1_x1dot_u_z[i]);
        external_function_param_casadi_free(&gnsf_get_matrices_fun[i]);
    }
{%- endif %}

    // cost
{%- if cost.cost_type == "NONLINEAR_LS" %}
    for (int i = 0; i < {{ dims.N }}; i++)
    {
        external_function_param_casadi_free(&cost_y_fun[i]);
        external_function_param_casadi_free(&cost_y_fun_jac_ut_xt[i]);
        external_function_param_casadi_free(&cost_y_hess[i]);
    }
{%- elif cost.cost_type == "EXTERNAL" %}
    for (int i = 0; i < {{ dims.N }}; i++)
    {
        external_function_param_casadi_free(&ext_cost_fun[i]);
        external_function_param_casadi_free(&ext_cost_fun_jac_hess[i]);
    }
{%- endif %}
{%- if cost.cost_type_e == "NONLINEAR_LS" %}
    external_function_param_casadi_free(&cost_y_e_fun);
    external_function_param_casadi_free(&cost_y_e_fun_jac_ut_xt);
    external_function_param_casadi_free(&cost_y_e_hess);
{%- elif cost.cost_type_e == "EXTERNAL" %}
    external_function_param_casadi_free(&ext_cost_e_fun);
    external_function_param_casadi_free(&ext_cost_e_fun_jac_hess);
{%- endif %}

    // constraints
{%- if constraints.constr_type == "BGH" and dims.nh > 0 %}
    for (int i = 0; i < {{ dims.N }}; i++)
    {
        external_function_param_casadi_free(&nl_constr_h_fun_jac[i]);
        external_function_param_casadi_free(&nl_constr_h_fun[i]);
    }
{%- if solver_options.hessian_approx == "EXACT" %}
    for (int i = 0; i < {{ dims.N }}; i++)
    {
        external_function_param_casadi_free(&h_constraint_hess[i]);
    }
{%- endif %}
{%- elif constraints.constr_type == "BGP" and dims.nphi > 0 %}
    for (int i = 0; i < {{ dims.N }}; i++)
    {
        external_function_param_casadi_free(&phi_constraint[i]);
    }
{%- endif %}
{%- if constraints.constr_type_e == "BGH" and dims.nh_e > 0 %}
<<<<<<< HEAD
    external_function_param_casadi_free(&nl_constr_h_e_fun_jac);
    external_function_param_casadi_free(&nl_constr_h_e_fun);
=======
    external_function_param_casadi_free(&h_e_constraint);
{%- if solver_options.hessian_approx == "EXACT" %}
    external_function_param_casadi_free(&h_e_constraint_hess);
{%- endif %}
>>>>>>> 44cf6df0
{%- elif constraints.constr_type_e == "BGP" and dims.nphi_e > 0 %}
    external_function_param_casadi_free(&phi_e_constraint);
{%- endif %}

    return 0;
}

ocp_nlp_in * acados_get_nlp_in() { return  nlp_in; }
ocp_nlp_out * acados_get_nlp_out() { return  nlp_out; }
ocp_nlp_solver * acados_get_nlp_solver() { return  nlp_solver; }
ocp_nlp_config * acados_get_nlp_config() { return  nlp_config; }
void * acados_get_nlp_opts() { return  nlp_opts; }
ocp_nlp_dims * acados_get_nlp_dims() { return  nlp_dims; }
ocp_nlp_plan * acados_get_nlp_plan() { return  nlp_solver_plan; }


void acados_print_stats()
{
    int sqp_iter, stat_m, stat_n, tmp_int;
    ocp_nlp_get(nlp_config, nlp_solver, "sqp_iter", &sqp_iter);
    ocp_nlp_get(nlp_config, nlp_solver, "stat_n", &stat_n);
    ocp_nlp_get(nlp_config, nlp_solver, "stat_m", &stat_m);

    {% set stat_n_max = 10 %}
    double stat[{{ solver_options.nlp_solver_max_iter * stat_n_max }}];
    ocp_nlp_get(nlp_config, nlp_solver, "statistics", stat);

    int nrow = sqp_iter+1 < stat_m ? sqp_iter+1 : stat_m;

    printf("iter\tres_stat\tres_eq\t\tres_ineq\tres_comp\tqp_stat\tqp_iter\n");
    for (int i = 0; i < nrow; i++)
    {
        for (int j = 0; j < stat_n + 1; j++)
        {
            if (j == 0 || j > 4)
            {
                tmp_int = (int) stat[i + j * nrow];
                printf("%d\t", tmp_int);
            }
            else
            {
                printf("%e\t", stat[i + j * nrow]);
            }
        }
        printf("\n");
    }
}<|MERGE_RESOLUTION|>--- conflicted
+++ resolved
@@ -1632,15 +1632,11 @@
     // r_e_constraint.set_param(&r_e_constraint, p);
     phi_e_constraint.set_param(&phi_e_constraint, p);
 {%- elif constraints.constr_type_e == "BGH" and dims.nh_e > 0 %}
-<<<<<<< HEAD
     nl_constr_h_e_fun_jac.set_param(&nl_constr_h_e_fun_jac, p);
     nl_constr_h_e_fun.set_param(&nl_constr_h_e_fun, p);
-=======
-    h_e_constraint.set_param(&h_e_constraint, p);
 {%- if solver_options.hessian_approx == "EXACT" %}
     h_e_constraint_hess.set_param(&h_e_constraint_hess, p);
 {%- endif %}
->>>>>>> 44cf6df0
 {%- endif %}
 
 {%- endif %}{# if dims.np #}
@@ -1704,28 +1700,11 @@
         phi_constraint[stage].set_param(phi_constraint+stage, p);
 
     {% elif constraints.constr_type == "BGH" and dims.nh > 0 %}
-<<<<<<< HEAD
-        casadi_np = (nl_constr_h_fun_jac+stage)->np;
-        if (casadi_np != np) {
-            printf("acados_update_params: trying to set %i parameters "
-                "in nl_constr_h_fun_jac which only has %i. Exiting.\n", np, casadi_np);
-            exit(1);
-        }
         nl_constr_h_fun_jac[stage].set_param(nl_constr_h_fun_jac+stage, p);
-
-        casadi_np = (nl_constr_h_fun+stage)->np;
-        if (casadi_np != np) {
-            printf("acados_update_params: trying to set %i parameters "
-                "in nl_constr_h_fun which only has %i. Exiting.\n", np, casadi_np);
-            exit(1);
-        }
         nl_constr_h_fun[stage].set_param(nl_constr_h_fun+stage, p);
-=======
-        h_constraint[stage].set_param(h_constraint+stage, p);
     {%- if solver_options.hessian_approx == "EXACT" %}
         h_constraint_hess[stage].set_param(h_constraint_hess+stage, p);
     {%- endif %}
->>>>>>> 44cf6df0
     {%- endif %}
 
         // cost
@@ -1758,28 +1737,11 @@
         // r_e_constraint.set_param(&r_e_constraint, p);
         phi_e_constraint.set_param(&phi_e_constraint, p);
     {% elif constraints.constr_type_e == "BGH" and dims.nh_e > 0 %}
-<<<<<<< HEAD
-        casadi_np = (&nl_constr_h_e_fun_jac)->np;
-        if (casadi_np != np) {
-            printf("acados_update_params: trying to set %i parameters "
-                "in nl_constr_h_e_fun_jac which only has %i. Exiting.\n", np, casadi_np);
-            exit(1);
-        }
         nl_constr_h_e_fun_jac.set_param(&nl_constr_h_e_fun_jac, p);
-
-        casadi_np = (&nl_constr_h_e_fun)->np;
-        if (casadi_np != np) {
-            printf("acados_update_params: trying to set %i parameters "
-                "in nl_constr_h_e_fun which only has %i. Exiting.\n", np, casadi_np);
-            exit(1);
-        }
         nl_constr_h_e_fun.set_param(&nl_constr_h_e_fun, p);
-=======
-        h_e_constraint.set_param(&h_e_constraint, p);
     {%- if solver_options.hessian_approx == "EXACT" %}
         h_e_constraint_hess[stage].set_param(h_e_constraint_hess+stage, p);
     {%- endif %}
->>>>>>> 44cf6df0
     {% endif %}
     }
 {% endif %}{# if dims.np #}
@@ -1885,15 +1847,11 @@
     }
 {%- endif %}
 {%- if constraints.constr_type_e == "BGH" and dims.nh_e > 0 %}
-<<<<<<< HEAD
     external_function_param_casadi_free(&nl_constr_h_e_fun_jac);
     external_function_param_casadi_free(&nl_constr_h_e_fun);
-=======
-    external_function_param_casadi_free(&h_e_constraint);
 {%- if solver_options.hessian_approx == "EXACT" %}
     external_function_param_casadi_free(&h_e_constraint_hess);
 {%- endif %}
->>>>>>> 44cf6df0
 {%- elif constraints.constr_type_e == "BGP" and dims.nphi_e > 0 %}
     external_function_param_casadi_free(&phi_e_constraint);
 {%- endif %}
