--- conflicted
+++ resolved
@@ -93,24 +93,14 @@
         exit(1);
     }
 
-<<<<<<< HEAD
-    // set initial condition
-    double x0[{{ dims.nx }}];
-    {% for item in constraints.x0 %}
-=======
     // initial condition
     double x0[{{dims.nx}}];
     {%- for item in constraints.x0 %}
->>>>>>> 8257c1bf
     x0[{{ loop.index0 }}] = {{ item }};
     {%- endfor %}
     ocp_nlp_constraints_model_set(nlp_config, nlp_dims, nlp_in, 0, "lbx", x0);
     ocp_nlp_constraints_model_set(nlp_config, nlp_dims, nlp_in, 0, "ubx", x0);
 
-<<<<<<< HEAD
-    {% if dims.np > 0%}
-    double p[{{ dims.np }}];
-=======
     // initialization for state values
     double x_init[{{dims.nx}}];
     {%- for i in range(end=dims.nx) %}
@@ -131,12 +121,10 @@
     {%- if dims.np > 0%}
     // set parameters
     double p[{{dims.np}}];
->>>>>>> 8257c1bf
     {% for item in constraints.p %}
     p[{{ loop.index0 }}] = {{ item }};
     {% endfor %}
     
-<<<<<<< HEAD
     {% if dims.np > 0%}
     {% if solver_config.integrator_type == "IRK" %}
     for (int ii = 0; ii < {{ dims.N }}; ii++) {
@@ -166,22 +154,6 @@
     {% endif %}
 
     double kkt_norm_inf = 1e12, elapsed_time;
-=======
-    {%- if solver_config.integrator_type == "IRK" -%}
-    for (int ii = 0; ii < {{dims.N}}; ii++)
-    {
-        impl_dae_fun[ii].set_param(impl_dae_fun+ii, p);
-        impl_dae_fun_jac_x_xdot_z[ii].set_param(impl_dae_fun_jac_x_xdot_z+ii, p);
-        impl_dae_jac_x_xdot_u_z[ii].set_param(impl_dae_jac_x_xdot_u_z+ii, p);
-    }
-    {%- else -%}
-    for (int ii = 0; ii < {{dims.N}}; ii++)
-    {
-        forw_vde_casadi[ii].set_param(forw_vde_casadi+ii, p);
-    }
-    {%- endif %}
-    {%- endif %}
->>>>>>> 8257c1bf
 
     // prepare evaluation
     int NTIMINGS = 10;
