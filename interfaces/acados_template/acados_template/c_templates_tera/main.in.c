--- conflicted
+++ resolved
@@ -194,19 +194,13 @@
     printf("\nsolved ocp %d times, solution printed above\n\n", NTIMINGS);
 
     if (status == ACADOS_SUCCESS)
-<<<<<<< HEAD
-    {
-        printf("acados_solve(): SUCCESS!\n");
+    {
+        printf("acdos_solve(): SUCCESS!\n");
     }
     else
     {
         printf("acados_solve() failed with status %d.\n", status);
     }
-=======
-        printf("acdos_solve(): SUCCESS!\n");
-    else
-        printf("acados_solve() failed with status %d.\n", status);
->>>>>>> 2f98f006
 
     // get solution
     ocp_nlp_out_get(nlp_config, nlp_dims, nlp_out, 0, "kkt_norm_inf", &kkt_norm_inf);
