#
# Copyright 2019 Gianluca Frison, Dimitris Kouzoupis, Robin Verschueren,
# Andrea Zanelli, Niels van Duijkeren, Jonathan Frey, Tommaso Sartor,
# Branimir Novoselnik, Rien Quirynen, Rezart Qelibari, Dang Doan,
# Jonas Koenemann, Yutao Chen, Tobias Schöls, Jonas Schlagenhauf, Moritz Diehl
#
# This file is part of acados.
#
# The 2-Clause BSD License
#
# Redistribution and use in source and binary forms, with or without
# modification, are permitted provided that the following conditions are met:
#
# 1. Redistributions of source code must retain the above copyright notice,
# this list of conditions and the following disclaimer.
#
# 2. Redistributions in binary form must reproduce the above copyright notice,
# this list of conditions and the following disclaimer in the documentation
# and/or other materials provided with the distribution.
#
# THIS SOFTWARE IS PROVIDED BY THE COPYRIGHT HOLDERS AND CONTRIBUTORS "AS IS"
# AND ANY EXPRESS OR IMPLIED WARRANTIES, INCLUDING, BUT NOT LIMITED TO, THE
# IMPLIED WARRANTIES OF MERCHANTABILITY AND FITNESS FOR A PARTICULAR PURPOSE
# ARE DISCLAIMED. IN NO EVENT SHALL THE COPYRIGHT HOLDER OR CONTRIBUTORS BE
# LIABLE FOR ANY DIRECT, INDIRECT, INCIDENTAL, SPECIAL, EXEMPLARY, OR
# CONSEQUENTIAL DAMAGES (INCLUDING, BUT NOT LIMITED TO, PROCUREMENT OF
# SUBSTITUTE GOODS OR SERVICES; LOSS OF USE, DATA, OR PROFITS; OR BUSINESS
# INTERRUPTION) HOWEVER CAUSED AND ON ANY THEORY OF LIABILITY, WHETHER IN
# CONTRACT, STRICT LIABILITY, OR TORT (INCLUDING NEGLIGENCE OR OTHERWISE)
# ARISING IN ANY WAY OUT OF THE USE OF THIS SOFTWARE, EVEN IF ADVISED OF THE
# POSSIBILITY OF SUCH DAMAGE.;
#

from .generate_c_code_explicit_ode import *
from .generate_c_code_implicit_ode import *
from .generate_c_code_constraint import *
from .generate_c_code_constraint_e import *
from .generate_c_code_nls_cost import *
from .generate_c_code_nls_cost_e import *
from .acados_ocp_nlp import *
from .acados_ocp_solver import acados_ocp_solver
from .acados_sim_solver import acados_sim_solver
from ctypes import *
from copy import deepcopy
from .utils import ACADOS_PATH, get_tera, is_column

<<<<<<< HEAD

def store_ocp_solver(acados_ocp, json_file='acados_ocp_nlp.json'):
    # Load acados_ocp_nlp structure description
    ocp_layout = get_ocp_nlp_layout()

    # Instatiate acados_ocp_nlp object
    ocp_nlp = acados_ocp_nlp()

    # Copy input ocp object dictionary
    ocp_nlp_dict = dict(acados_ocp.__dict__)

    for acados_struct, v  in ocp_layout.items():
        # skip non dict attributes
        if not isinstance(v, dict): continue
        #  setattr(ocp_nlp, acados_struct, dict(getattr(acados_ocp, acados_struct).__dict__))
        # Copy ocp object attributes dictionaries
        ocp_nlp_dict[acados_struct]=dict(getattr(acados_ocp, acados_struct).__dict__)

    #  ocp_nlp = acados_ocp
    #  ocp_nlp.cost = acados_ocp.cost.__dict__
    #  ocp_nlp.constraints = acados_ocp.constraints.__dict__
    #  ocp_nlp.solver_config = acados_ocp.solver_config.__dict__
    #  ocp_nlp.dims = acados_ocp.dims.__dict__
    #  ocp_nlp = ocp_nlp.__dict__

    ocp_nlp_json = dict2json(ocp_nlp_dict)

    with open(json_file, 'w') as f:
        json.dump(ocp_nlp_json, f, default=np_array_to_list)

def load_ocp_solver(json_file='acados_ocp_nlp.json'):
    # Load acados_ocp_nlp structure description
    ocp_layout = get_ocp_nlp_layout()
=======
def make_ocp_dims_consistent(acados_ocp):

    dims = acados_ocp.dims
    cost = acados_ocp.cost
    constraints = acados_ocp.constraints
    model = acados_ocp.model


    # nbx_0
    if (constraints.lbx_0 == [] and constraints.ubx_0 == []):
        dims.nbx_0 = 0
    elif not (constraints.lbx_0 == [] and constraints.ubx_0 == []):
        this_shape = constraints.lbx_0.shape
        other_shape = constraints.ubx_0.shape
        if not this_shape == other_shape:
            raise Exception("lbx_0, ubx_0 have different shapes!")
        if not is_column(constraints.lbx_0):
            raise Exception("lbx_0, ubx_0 must be column vectors!")

        dims.nbx_0 = constraints.lbx_0.size
    else:
        raise Exception("lbx_0, ubx_0 have different shapes!")

    # nx
    if is_column(model.x):
        dims.nx = model.x.shape[0]
    else:
        raise Exception("model.x should be column vector!")

    # # nu
    # if not model.u == None:
    #     if is_column(model.u):
    #         dims.nu = model.u.shape[0]
    #     else:
    #         raise Exception("model.u should be column vector!")
    # else:
    #     dims.nu = 0

    # # nz
    # if not model.z == None:
    #     print(model.z)
    #     if is_column(model.z):
    #         dims.nz = model.z.shape[0]
    #     else:
    #         raise Exception("model.z should be column vector!")
    # else:
    #     dims.nz = 0




def generate_solver(acados_ocp, json_file='acados_ocp_nlp.json'):

    model = acados_ocp.model
    name = model.name

    # make dims consistent
    make_ocp_dims_consistent(acados_ocp)

    # get tera renderer
    tera_path = get_tera()

    # generate external functions
    if acados_ocp.solver_options.integrator_type == 'ERK':
        # explicit model -- generate C code
        generate_c_code_explicit_ode(model)
    else:
        # implicit model -- generate C code
        opts = dict(generate_hess=1)
        generate_c_code_implicit_ode(model, opts)

    if acados_ocp.constraints.constr_type == 'BGP' and acados_ocp.dims.nphi > 0:
        # nonlinear part of nonlinear constraints
        generate_c_code_constraint(acados_ocp.con_phi, name)
    elif acados_ocp.constraints.constr_type  == 'BGH' and acados_ocp.dims.nh > 0:
        generate_c_code_constraint(acados_ocp.con_h, name)

    if acados_ocp.constraints.constr_type_e  == 'BGP' and acados_ocp.dims.nphi_e > 0:
        # nonlinear part of nonlinear constraints
        generate_c_code_constraint_e(acados_ocp.con_phi_e, name)
    elif acados_ocp.constraints.constr_type_e  == 'BGH' and acados_ocp.dims.nh_e > 0:
        generate_c_code_constraint_e(acados_ocp.con_h_e, name)

    if acados_ocp.cost.cost_type == 'NONLINEAR_LS':
        acados_ocp.cost.Vx = np.zeros((acados_ocp.dims.ny, acados_ocp.dims.nx))
        acados_ocp.cost.Vu = np.zeros((acados_ocp.dims.ny, acados_ocp.dims.nu))
        generate_c_code_nls_cost(acados_ocp.cost_r, name)

    if acados_ocp.cost.cost_type_e == 'NONLINEAR_LS':
        acados_ocp.cost.Vx_e = np.zeros((acados_ocp.dims.ny_e, acados_ocp.dims.nx))
        generate_c_code_nls_cost_e(acados_ocp.cost_r_e, name)

    ocp_nlp = deepcopy(acados_ocp)
    ocp_nlp.cost = acados_ocp.cost.__dict__
    ocp_nlp.constraints = acados_ocp.constraints.__dict__
    ocp_nlp.solver_options = acados_ocp.solver_options.__dict__
    ocp_nlp.dims = acados_ocp.dims.__dict__
    ocp_nlp.con_h = acados_ocp.con_h.__dict__
    ocp_nlp.con_h_e = acados_ocp.con_h_e.__dict__
    ocp_nlp.con_phi = acados_ocp.con_phi.__dict__
    ocp_nlp.con_phi_e = acados_ocp.con_phi_e.__dict__
    ocp_nlp.cost_r = acados_ocp.cost_r.__dict__
    ocp_nlp.cost_r_e = acados_ocp.cost_r_e.__dict__
    ocp_nlp.model = acados_ocp.model.__dict__
    ocp_nlp = ocp_nlp.__dict__

    # need to strip non-numerical stuff from expressions for now
    ocp_nlp['con_h'] = acados_constraint_strip_non_num(ocp_nlp['con_h'])
    ocp_nlp['con_h_e'] = acados_constraint_strip_non_num(ocp_nlp['con_h_e'])
    ocp_nlp['con_phi'] = acados_constraint_strip_non_num(ocp_nlp['con_phi'])
    ocp_nlp['con_phi_e'] = acados_constraint_strip_non_num(ocp_nlp['con_phi_e'])

    ocp_nlp['model'] = acados_dae_strip_non_num(ocp_nlp['model'])

    ocp_nlp['cost_r'] = acados_cost_strip_non_num(ocp_nlp['cost_r'])
    ocp_nlp['cost_r_e'] = acados_cost_strip_non_num(ocp_nlp['cost_r_e'])

    ocp_nlp = dict2json(ocp_nlp)

    with open(json_file, 'w') as f:
        json.dump(ocp_nlp, f, default=np_array_to_list, indent=4, sort_keys=True)
>>>>>>> 7a8af5ce

    with open(json_file, 'r') as f:
        ocp_nlp_json = json.load(f)

    ocp_nlp_dict = json2dict(ocp_nlp_json, ocp_nlp_json['dims'])

<<<<<<< HEAD
    # Instantiate acados_ocp_nlp object
    acados_ocp = acados_ocp_nlp()

    # load class dict
    acados_ocp.__dict__ = ocp_nlp_dict

    # laod class attributes dict, dims, constraints, ecc
    for acados_struct, v  in ocp_layout.items():
        # skip non dict attributes
        if not isinstance(v, dict): continue
        setattr(acados_ocp, acados_struct, ocp_nlp_as_object(ocp_nlp_dict[acados_struct]))

    #  acados_ocp = ocp_nlp_as_object(ocp_nlp_dict)
    #  acados_ocp.cost = ocp_nlp_as_object(acados_ocp.cost)
    #  acados_ocp.constraints = ocp_nlp_as_object(acados_ocp.constraints)
    #  acados_ocp.solver_config = ocp_nlp_as_object(acados_ocp.solver_config)
    #  acados_ocp.dims = ocp_nlp_as_object(acados_ocp.dims)

    return acados_ocp

def generate_solvers(acados_ocp, model, con_h=None, con_hN=None, con_p=None, con_pN=None):
    USE_TERA = 0 # EXPERIMENTAL: use Tera standalone parser instead of Jinja2

    # setting up loader and environment
    acados_path = os.path.dirname(os.path.abspath(__file__))
    if USE_TERA == 0:
        file_loader = FileSystemLoader(acados_path + '/c_templates')
        env = Environment(loader = file_loader)
    else:
        template_glob = acados_path + '/c_templates_tera/*'
        acados_template_path = acados_path + '/c_templates_tera'

    if acados_ocp.solver_config.integrator_type == 'ERK':
        # explicit model -- generate C code
        generate_c_code_explicit_ode(model)
    else:
        # implicit model -- generate C code
        opts = dict(generate_hess=1)
        generate_c_code_implicit_ode(model, opts)

    if con_p is not None and con_h is None:
        raise Exception('h constraint is missing!')

    if con_h is not None:
        # nonlinear part of nonlinear constraints
        generate_c_code_constraint(con_h, '_h_constraint')

    if con_p is not None:
        # convex part of nonlinear constraints
        generate_c_code_constraint(con_p, '_p_constraint')

    # check render arguments
    check_ra(acados_ocp)

    # create c_generated_code folder
    if not os.path.exists('c_generated_code'):
        os.mkdir('c_generated_code')

    if USE_TERA == 0:
        # render source template
        template = env.get_template('main.in.c')
        output = template.render(ocp=acados_ocp)
        # output file
        out_file = open('./c_generated_code/main_' + model.name + '.c', 'w+')
        out_file.write(output)
    else:
        os.chdir('c_generated_code')
        # render source template
        template_file = 'main.in.c'
        out_file = 'main_' + model.name + '.c'
        # output file
        os_cmd = 't_renderer ' + "\"" + template_glob + "\"" + ' ' + "\"" \
                + template_file + "\"" + ' ' + "\"" + '../' + json_file + \
                "\"" + ' ' + "\"" + out_file + "\""

        os.system(os_cmd)
        os.chdir('..')

    if USE_TERA == 0:
        # render source template
        template = env.get_template('acados_solver.in.c')
        output = template.render(ocp=acados_ocp)
        # output file
        out_file = open('./c_generated_code/acados_solver_' + model.name + '.c', 'w+')
        out_file.write(output)
    else:
        os.chdir('c_generated_code')
        # render source template
        template_file = 'acados_solver.in.c'
        out_file = 'acados_solver_' + model.name + '.c'
        # output file
        os_cmd = 't_renderer ' + "\"" + template_glob + "\"" + ' ' + "\"" \
                + template_file + "\"" + ' ' + "\"" + '../' + json_file + \
                "\"" + ' ' + "\"" + out_file + "\""

        os.system(os_cmd)
        os.chdir('..')

    if USE_TERA == 0:
        # render source template
        template = env.get_template('acados_solver.in.h')
        output = template.render(ocp=acados_ocp)
        # output file
        out_file = open('./c_generated_code/acados_solver_' + model.name + '.h', 'w+')
        out_file.write(output)
    else:
        os.chdir('c_generated_code')
        # render source template
        template_file = 'acados_solver.in.h'
        out_file = 'acados_solver_' + model.name + '.h'
        # output file
        os_cmd = 't_renderer ' + "\"" + template_glob + "\"" + ' ' + "\"" \
                + template_file + "\"" + ' ' + "\"" + '../' + json_file + \
                "\"" + ' ' + "\"" + out_file + "\""

        os.system(os_cmd)
        os.chdir('..')

    if USE_TERA == 0:
        # render source template
        template = env.get_template('acados_sim_solver.in.c')
        output = template.render(ocp=acados_ocp)
        # output file
        out_file = open('./c_generated_code/acados_sim_solver_' + model.name + '.c', 'w+')
        out_file.write(output)
    else:
        os.chdir('c_generated_code')
        # render source template
        template_file = 'acados_sim_solver.in.c'
        out_file = 'acados_sim_solver_' + model.name + '.c'
        # output file
        os_cmd = 't_renderer ' + "\"" + template_glob + "\"" + ' ' + "\"" \
                + template_file + "\"" + ' ' + "\"" + '../' + json_file + \
                "\"" + ' ' + "\"" + out_file + "\""

        os.system(os_cmd)
        os.chdir('..')

    if USE_TERA == 0:
        # render source template
        template = env.get_template('acados_sim_solver.in.h')
        output = template.render(ocp=acados_ocp)
        # output file
        out_file = open('./c_generated_code/acados_sim_solver_' + model.name + '.h', 'w+')
        out_file.write(output)
    else:
        os.chdir('c_generated_code')
        # render source template
        template_file = 'acados_solver.in.h'
        out_file = 'acados_solver_' + model.name + '.h'
        # output file
        os_cmd = 't_renderer ' + "\"" + template_glob + "\"" + ' ' + "\"" \
                + template_file + "\"" + ' ' + "\"" + '../' + json_file + \
                "\"" + ' ' + "\"" + out_file + "\""

        os.system(os_cmd)
        os.chdir('..')

    if USE_TERA == 0:
        # render header templates
        template = env.get_template('model.in.h')
        output = template.render(ocp=acados_ocp)
        # output file
        out_file = open('./c_generated_code/' + model.name + '_model/' + model.name + '_model.h', 'w+')
        out_file.write(output)
    else:
        os.chdir('c_generated_code/' + model.name + '_model/')
        # render source template
        template_file = 'model.in.h'
        out_file = model.name + '_model.h'
        # output file
        os_cmd = 't_renderer ' + "\"" + template_glob + "\"" + ' ' + "\"" \
                + template_file + "\"" + ' ' + "\"" + '../../' + json_file + \
                "\"" + ' ' + "\"" + out_file + "\""

        os.system(os_cmd)
        os.chdir('../..')

    if acados_ocp.dims.npd > 0:
        if USE_TERA == 0:
            # render header templates
            template = env.get_template('p_constraint.in.h')
            output = template.render(ocp=acados_ocp)
            # output file
            out_file = open('./c_generated_code/' + acados_ocp.con_p_name + '_p_constraint/' + acados_ocp.con_p_name + '_p_constraint.h', 'w+')
            out_file.write(output)
        else:
            os.chdir('c_generated_code/' + acados_ocp.con_p_name + '_p_constraint/')
            # render source template
            template_file = 'p_constraint.in.h'
            out_file = acados_ocp.con_p_name + '_p_constraint.h'
            # output file
            os_cmd = 't_renderer ' + "\"" + template_glob + "\"" + ' ' + "\"" \
                    + template_file + "\"" + ' ' + "\"" + '../../' + json_file + \
                    "\"" + ' ' + "\"" + out_file + "\""

            os.system(os_cmd)
            os.chdir('../..')

    if acados_ocp.dims.nh > 0:
        if USE_TERA == 0:
            # render header templates
            template = env.get_template('h_constraint.in.h')
            output = template.render(ocp=acados_ocp)
            # output file
            out_file = open('./c_generated_code/' + acados_ocp.con_h_name + '_h_constraint/' + acados_ocp.con_h_name + '_h_constraint.h', 'w+')
            out_file.write(output)
        else:
            os.chdir('c_generated_code/' + acados_ocp.con_h_name + '_h_constraint/')
            # render source template
            template_file = 'h_constraint.in.h'
            out_file = acados_ocp.con_h_name + '_h_constraint.h'
            # output file
            os_cmd = 't_renderer ' + "\"" + template_glob + "\"" + ' ' + "\"" \
                    + template_file + "\"" + ' ' + "\"" + '../../' + json_file + \
                    "\"" + ' ' + "\"" + out_file + "\""

            os.system(os_cmd)
            os.chdir('../..')

    if USE_TERA == 0:
        # render Makefile template
        template = env.get_template('Makefile.in')
        output = template.render(ocp=acados_ocp)

        # output file
        out_file = open('./c_generated_code/Makefile', 'w+')
        out_file.write(output)
    else:
        os.chdir('c_generated_code/')
        # render source template
        template_file = 'Makefile.in'
        out_file = 'Makefile'
        # output file
        os_cmd = 't_renderer ' + "\"" + template_glob + "\"" + ' ' + "\"" \
                + template_file + "\"" + ' ' + "\"" + '../' + json_file + \
                "\"" + ' ' + "\"" + out_file + "\""

        os.system(os_cmd)
        os.chdir('..')

    if USE_TERA == 0:
        # render S-Function template
        template = env.get_template('acados_solver_sfun.in.c')
        output = template.render(ocp=acados_ocp)

        # output file
        out_file = open('./c_generated_code/acados_solver_sfunction_'  + model.name + '.c', 'w+')
        out_file.write(output)
    else:
        os.chdir('c_generated_code/')
        # render source template
        template_file = 'acados_solver_sfun.in.c'
        out_file = 'acados_solver_sfunction_'  + model.name + '.c'
        # output file
        os_cmd = 't_renderer ' + "\"" + template_glob + "\"" + ' ' + "\"" \
                + template_file + "\"" + ' ' + "\"" + '../' + json_file + \
                "\"" + ' ' + "\"" + out_file + "\""

        os.system(os_cmd)
        os.chdir('..')

    if USE_TERA == 0:
        # render MATLAB make script
        template = env.get_template('make_sfun.in.m')
        output = template.render(ocp=acados_ocp)

        # output file
        out_file = open('./c_generated_code/make_sfun.m', 'w+')
        out_file.write(output)
    else:
        os.chdir('c_generated_code/')
        # render source template
        template_file = 'make_sfun.in.m'
        out_file = 'acados_solver_sfun.in.c'
        # output file
        os_cmd = 't_renderer ' + "\"" + template_glob + "\"" + ' ' + "\"" \
                + template_file + "\"" + ' ' + "\"" + '../' + json_file + \
                "\"" + ' ' + "\"" + out_file + "\""

        os.system(os_cmd)
        os.chdir('..')

    # make
=======
    # setting up loader and environment
    template_glob = os.path.join(
        ACADOS_PATH,
        'interfaces/acados_template/acados_template/c_templates_tera/*')
        # TODO(andrea): this breaks when running main_test.py...
        # 'interfaces/acados_template/acados_template/c_templates_tera/*!(swp.*)')
    acados_template_path = os.path.join(
        ACADOS_PATH,
        'interfaces/acados_template/acados_template/c_templates_tera')

    json_path = '{cwd}/{json_file}'.format(
        cwd=os.getcwd(),
        json_file=json_file)

    if not os.path.exists(json_path):
        raise Exception("{} not found!".format(json_path))

    def render_template(in_file, out_file, template_dir):
        cwd = os.getcwd()
        if not os.path.exists(template_dir):
            os.mkdir(template_dir)
        os.chdir(template_dir)

        # call tera as system cmd
        os_cmd = "{tera_path} '{template_glob}' '{in_file}' '{json_path}' '{out_file}'".format(
            tera_path=tera_path,
            template_glob=template_glob,
            json_path=json_path,
            in_file=in_file,
            out_file=out_file
        )
        status = os.system(os_cmd)
        if (status != 0):
            raise Exception('Rendering of {} failed! Exiting.\n'.format(in_file))

        os.chdir(cwd)

    ## folder: c_generated_code
    template_dir = 'c_generated_code/'

    in_file = 'main.in.c'
    out_file = 'main_{}.c'.format(model.name)
    render_template(in_file, out_file, template_dir)

    in_file = 'acados_solver.in.c'
    out_file = 'acados_solver_{}.c'.format(model.name)
    render_template(in_file, out_file, template_dir)

    in_file = 'acados_solver.in.h'
    out_file = 'acados_solver_{}.h'.format(model.name)
    render_template(in_file, out_file, template_dir)

    in_file = 'acados_sim_solver.in.c'
    out_file = 'acados_sim_solver_{}.c'.format(model.name)
    render_template(in_file, out_file, template_dir)

    in_file = 'acados_sim_solver.in.h'
    out_file = 'acados_sim_solver_{}.h'.format(model.name)
    render_template(in_file, out_file, template_dir)

    in_file = 'Makefile.in'
    out_file = 'Makefile'
    render_template(in_file, out_file, template_dir)

    in_file = 'acados_solver_sfun.in.c'
    out_file = 'acados_solver_sfunction_{}.c'.format(model.name)
    render_template(in_file, out_file, template_dir)

    in_file = 'make_sfun.in.m'
    out_file = 'make_sfun.m'
    render_template(in_file, out_file, template_dir)

    ## folder model
    template_dir = 'c_generated_code/{}_model/'.format(model.name)

    in_file = 'model.in.h'
    out_file = '{}_model.h'.format(model.name)
    render_template(in_file, out_file, template_dir)

    # constraints on convex over nonlinear fuction
    if acados_ocp.constraints.constr_type == 'BGP' and acados_ocp.dims.nphi > 0:
        # constraints on outer fuction
        template_dir = 'c_generated_code/{}_constraints/'.format(name)
        in_file = 'phi_constraint.in.h'
        out_file =  '{}_phi_constraint.h'.format(name)
        render_template(in_file, out_file, template_dir)

        # constraints on inner fuction
        template_dir = 'c_generated_code/{}_constraints/'.format(name)
        in_file = 'r_constraint.in.h'
        out_file = '{}_r_constraint.h'.format(name)
        render_template(in_file, out_file, template_dir)

    # terminal constraints on convex over nonlinear fuction
    if acados_ocp.constraints.constr_type_e == 'BGP' and acados_ocp.dims.nphi_e > 0:
        # terminal constraints on outer fuction
        template_dir = 'c_generated_code/{}_constraints/'.format(name)
        in_file = 'phi_e_constraint.in.h'
        out_file =  '{}_phi_e_constraint.h'.format(name)
        render_template(in_file, out_file, template_dir)

        # terminal constraints on inner function
        template_dir = 'c_generated_code/{}_constraints/'.format(name)
        in_file = 'r_e_constraint.in.h'
        out_file = '{}_r_e_constraint.h'.format(name)
        render_template(in_file, out_file, template_dir)

    # nonlinear constraints
    if acados_ocp.constraints.constr_type == 'BGH' and acados_ocp.dims.nh > 0:
        template_dir = 'c_generated_code/{}_constraints/'.format(acados_ocp.model.name)
        in_file = 'h_constraint.in.h'
        out_file = '{}_h_constraint.h'.format(acados_ocp.model.name)
        render_template(in_file, out_file, template_dir)

    # terminal nonlinear constraints
    if acados_ocp.constraints.constr_type_e == 'BGH' and acados_ocp.dims.nh_e > 0:
        template_dir = 'c_generated_code/{}_constraints/'.format(acados_ocp.model.name)
        in_file = 'h_e_constraint.in.h'
        out_file = '{}_h_e_constraint.h'.format(acados_ocp.model.name)
        render_template(in_file, out_file, template_dir)

    # nonlinear cost function
    if acados_ocp.cost.cost_type == 'NONLINEAR_LS':
        template_dir = 'c_generated_code/{}_r_cost/'.format(name)
        in_file = 'r_cost.in.h'
        out_file = '{}_r_cost.h'.format(name)
        render_template(in_file, out_file, template_dir)

    # terminal nonlinear cost function
    if acados_ocp.cost.cost_type_e == 'NONLINEAR_LS':
        template_dir = 'c_generated_code/{}_r_e_cost/'.format(name)
        in_file = 'r_e_cost.in.h'
        out_file = '{}_r_e_cost.h'.format(name)
        render_template(in_file, out_file, template_dir)

    ## Compile solver
>>>>>>> 7a8af5ce
    os.chdir('c_generated_code')
    os.system('make')
    os.system('make shared_lib')
    os.chdir('..')

<<<<<<< HEAD
    ocp_solver = acados_ocp_solver(acados_ocp, 'c_generated_code/libacados_ocp_solver_' + model.name + '.so')
    sim_solver = acados_sim_solver(acados_ocp, 'c_generated_code/libacados_sim_solver_' + model.name + '.so')
    return ocp_solver, sim_solver
=======
    ## Load solver
    solver = acados_solver(
        acados_ocp,
        'c_generated_code/libacados_solver_{model_name}.so'.format(model_name=model.name)
    )
    return solver

class acados_solver:
    def __init__(self, acados_ocp, shared_lib):
        self.shared_lib = CDLL(shared_lib)
        self.shared_lib.acados_create()

        self.shared_lib.acados_get_nlp_opts.restype = c_void_p
        self.nlp_opts = self.shared_lib.acados_get_nlp_opts()

        self.shared_lib.acados_get_nlp_dims.restype = c_void_p
        self.nlp_dims = self.shared_lib.acados_get_nlp_dims()

        self.shared_lib.acados_get_nlp_config.restype = c_void_p
        self.nlp_config = self.shared_lib.acados_get_nlp_config()

        self.shared_lib.acados_get_nlp_out.restype = c_void_p
        self.nlp_out = self.shared_lib.acados_get_nlp_out()

        self.shared_lib.acados_get_nlp_in.restype = c_void_p
        self.nlp_in = self.shared_lib.acados_get_nlp_in()

        self.shared_lib.acados_get_nlp_solver.restype = c_void_p
        self.nlp_solver = self.shared_lib.acados_get_nlp_solver()

        self.acados_ocp = acados_ocp

    def cost_set(self, stage_, field_, value_):
        # cast value_ to avoid conversion issues
        value_ = value_.astype(float)

        field = field_
        field = field.encode('utf-8')

        stage = c_int(stage_)
        self.shared_lib.ocp_nlp_cost_dims_get_from_attr.argtypes = \
            [c_void_p, c_void_p, c_void_p, c_int, c_char_p, POINTER(c_int)]
        self.shared_lib.ocp_nlp_cost_dims_get_from_attr.restype = c_int

        dims = np.ascontiguousarray(np.zeros((2,)), dtype=np.intc)
        dims_data = cast(dims.ctypes.data, POINTER(c_int))

        self.shared_lib.ocp_nlp_cost_dims_get_from_attr(self.nlp_config, \
            self.nlp_dims, self.nlp_out, stage_, field, dims_data)

        value_shape = value_.shape
        if len(value_shape) == 1:
            value_shape = (value_shape[0], 0)
         
        if value_shape != tuple(dims): 
            raise Exception('acados_solver.set(): mismatching dimension', \
                ' for field "{}" with dimension {} (you have {})'.format( \
                field_, tuple(dims), value_shape))

        value_data = cast(value_.ctypes.data, POINTER(c_double))
        value_data_p = cast((value_data), c_void_p)

        self.shared_lib.ocp_nlp_cost_model_set.argtypes = \
            [c_void_p, c_void_p, c_void_p, c_int, c_char_p, c_void_p]
        self.shared_lib.ocp_nlp_cost_model_set(self.nlp_config, \
            self.nlp_dims, self.nlp_in, stage, field, value_data_p);

    def constraints_set(self, stage_, field_, value_):
        # cast value_ to avoid conversion issues
        value_ = value_.astype(float)

        field = field_
        field = field.encode('utf-8')

        stage = c_int(stage_)
        self.shared_lib.ocp_nlp_constraint_dims_get_from_attr.argtypes = \
            [c_void_p, c_void_p, c_void_p, c_int, c_char_p, POINTER(c_int)]
        self.shared_lib.ocp_nlp_constraint_dims_get_from_attr.restype = c_int

        dims = np.ascontiguousarray(np.zeros((2,)), dtype=np.intc)
        dims_data = cast(dims.ctypes.data, POINTER(c_int))

        self.shared_lib.ocp_nlp_constraint_dims_get_from_attr(self.nlp_config, \
            self.nlp_dims, self.nlp_out, stage_, field, dims_data)
         
        value_shape = value_.shape
        if len(value_shape) == 1:
            value_shape = (value_shape[0], 0)

        if value_shape != tuple(dims): 
            raise Exception('acados_solver.set(): mismatching dimension' \
                ' for field "{}" with dimension {} (you have {})'.format(field_, tuple(dims), value_shape))

        value_data = cast(value_.ctypes.data, POINTER(c_double))
        value_data_p = cast((value_data), c_void_p)

        self.shared_lib.ocp_nlp_constraints_model_set.argtypes = \
            [c_void_p, c_void_p, c_void_p, c_int, c_char_p, c_void_p]
        self.shared_lib.ocp_nlp_constraints_model_set(self.nlp_config, \
            self.nlp_dims, self.nlp_in, stage, field, value_data_p);


    def solve(self):
        status = self.shared_lib.acados_solve()
        return status

    def get_stats(self, field_):
        fields = ['time_tot']
        field = field_
        field = field.encode('utf-8')
        if (field_ not in fields):
            raise Exception("acados_solver: {} is not a valid key for method `set(value)`.\
                    \n Possible values are {}. Exiting.".format(fields, fields))
        out = np.ascontiguousarray(np.zeros((1,)), dtype=np.float64)
        out_data = cast(out.ctypes.data, POINTER(c_double))

        self.shared_lib.ocp_nlp_get.argtypes = [c_void_p, c_void_p, c_char_p, c_void_p]
        self.shared_lib.ocp_nlp_get(self.nlp_config, self.nlp_solver, field, out_data);

        return out

    def get(self, stage_, field_):

        out_fields = ['x', 'u', 'z']
        field = field_
        field = field.encode('utf-8')

        if (field_ not in out_fields):
            raise Exception("acados_solver: {} is not a valid key for method `set(value)`.\
                    \n Possible values are {}. Exiting.".format(out_fields))

        self.shared_lib.ocp_nlp_dims_get_from_attr.argtypes = \
            [c_void_p, c_void_p, c_void_p, c_int, c_char_p]
        self.shared_lib.ocp_nlp_dims_get_from_attr.restype = c_int

        dims = self.shared_lib.ocp_nlp_dims_get_from_attr(self.nlp_config, \
            self.nlp_dims, self.nlp_out, stage_, field)

        out = np.ascontiguousarray(np.zeros((dims,)), dtype=np.float64)
        out_data = cast(out.ctypes.data, POINTER(c_double))

        self.shared_lib.ocp_nlp_out_get.argtypes = \
            [c_void_p, c_void_p, c_void_p, c_int, c_char_p, c_void_p]
        self.shared_lib.ocp_nlp_out_get(self.nlp_config, \
            self.nlp_dims, self.nlp_out, stage_, field, out_data)

        # out = cast((out), POINTER(c_double))

        return out


    # Note: this function should not be used anymore, better use cost_set, constraints_set
    def set(self, stage_, field_, value_):

        cost_fields = ['y_ref', 'yref']
        constraints_fields = ['lbx', 'ubx', 'lbu', 'ubu']
        out_fields = ['x', 'u']

        # cast value_ to avoid conversion issues
        value_ = value_.astype(float)

        field = field_
        field = field.encode('utf-8')

        stage = c_int(stage_)

        # treat parameters separately
        if field_ is 'p':
            # not setting parameters
            self.shared_lib.acados_update_params.argtypes = [c_int, POINTER(c_double)]
            self.shared_lib.acados_update_params.restype = c_int
            value_data = cast(value_.ctypes.data, POINTER(c_double))
            self.shared_lib.acados_update_params(stage, value_data, value_.shape[0])
        else:
            if (field_ not in constraints_fields) and \
                    (field_ not in cost_fields) and (field_ not in out_fields):
                raise Exception("acados_solver: {} is not a valid key for method `set(value)`.\
                    \nPossible values are {} and {}. Exiting.".format(field, \
                    cost_fields, constraints_fields, out_fields))

            self.shared_lib.ocp_nlp_dims_get_from_attr.argtypes = \
                [c_void_p, c_void_p, c_void_p, c_int, c_char_p]
            self.shared_lib.ocp_nlp_dims_get_from_attr.restype = c_int

            dims = self.shared_lib.ocp_nlp_dims_get_from_attr(self.nlp_config, \
                self.nlp_dims, self.nlp_out, stage_, field)

            if value_.shape[0] != dims:
                msg = 'acados_solver.set(): mismatching dimension for field "{}"'.format(field_)
                msg += 'with dimension {} (you have {})'.format(dims, value_.shape[0])
                raise Exception(msg)

            value_data = cast(value_.ctypes.data, POINTER(c_double))
            value_data_p = cast((value_data), c_void_p)

            if field_ in constraints_fields:
                self.shared_lib.ocp_nlp_constraints_model_set.argtypes = \
                    [c_void_p, c_void_p, c_void_p, c_int, c_char_p, c_void_p]
                self.shared_lib.ocp_nlp_constraints_model_set(self.nlp_config, \
                    self.nlp_dims, self.nlp_in, stage, field, value_data_p)
            elif field_ in cost_fields:
                self.shared_lib.ocp_nlp_cost_model_set.argtypes = \
                    [c_void_p, c_void_p, c_void_p, c_int, c_char_p, c_void_p]
                self.shared_lib.ocp_nlp_cost_model_set(self.nlp_config, \
                    self.nlp_dims, self.nlp_in, stage, field, value_data_p)
            elif field_ in out_fields:
                self.shared_lib.ocp_nlp_out_set.argtypes = \
                    [c_void_p, c_void_p, c_void_p, c_int, c_char_p, c_void_p]
                self.shared_lib.ocp_nlp_out_set(self.nlp_config, \
                    self.nlp_dims, self.nlp_out, stage, field, value_data_p)

        return

    def __del__(self):
        self.shared_lib.acados_free()

>>>>>>> 7a8af5ce
<|MERGE_RESOLUTION|>--- conflicted
+++ resolved
@@ -44,43 +44,7 @@
 from copy import deepcopy
 from .utils import ACADOS_PATH, get_tera, is_column
 
-<<<<<<< HEAD
-
-def store_ocp_solver(acados_ocp, json_file='acados_ocp_nlp.json'):
-    # Load acados_ocp_nlp structure description
-    ocp_layout = get_ocp_nlp_layout()
-
-    # Instatiate acados_ocp_nlp object
-    ocp_nlp = acados_ocp_nlp()
-
-    # Copy input ocp object dictionary
-    ocp_nlp_dict = dict(acados_ocp.__dict__)
-
-    for acados_struct, v  in ocp_layout.items():
-        # skip non dict attributes
-        if not isinstance(v, dict): continue
-        #  setattr(ocp_nlp, acados_struct, dict(getattr(acados_ocp, acados_struct).__dict__))
-        # Copy ocp object attributes dictionaries
-        ocp_nlp_dict[acados_struct]=dict(getattr(acados_ocp, acados_struct).__dict__)
-
-    #  ocp_nlp = acados_ocp
-    #  ocp_nlp.cost = acados_ocp.cost.__dict__
-    #  ocp_nlp.constraints = acados_ocp.constraints.__dict__
-    #  ocp_nlp.solver_config = acados_ocp.solver_config.__dict__
-    #  ocp_nlp.dims = acados_ocp.dims.__dict__
-    #  ocp_nlp = ocp_nlp.__dict__
-
-    ocp_nlp_json = dict2json(ocp_nlp_dict)
-
-    with open(json_file, 'w') as f:
-        json.dump(ocp_nlp_json, f, default=np_array_to_list)
-
-def load_ocp_solver(json_file='acados_ocp_nlp.json'):
-    # Load acados_ocp_nlp structure description
-    ocp_layout = get_ocp_nlp_layout()
-=======
 def make_ocp_dims_consistent(acados_ocp):
-
     dims = acados_ocp.dims
     cost = acados_ocp.cost
     constraints = acados_ocp.constraints
@@ -127,10 +91,65 @@
     # else:
     #     dims.nz = 0
 
-
-
-
-def generate_solver(acados_ocp, json_file='acados_ocp_nlp.json'):
+def store_ocp_solver(acados_ocp, json_file='acados_ocp_nlp.json'):
+    # Load acados_ocp_nlp structure description
+    ocp_layout = get_ocp_nlp_layout()
+
+    # Instatiate acados_ocp_nlp object
+    ocp_nlp = acados_ocp_nlp()
+
+    # Copy input ocp object dictionary
+    ocp_nlp_dict = dict(acados_ocp.__dict__)
+
+    for acados_struct, v  in ocp_layout.items():
+        # skip non dict attributes
+        if not isinstance(v, dict): continue
+        #  setattr(ocp_nlp, acados_struct, dict(getattr(acados_ocp, acados_struct).__dict__))
+        # Copy ocp object attributes dictionaries
+        ocp_nlp_dict[acados_struct]=dict(getattr(acados_ocp, acados_struct).__dict__)
+
+    #  ocp_nlp = acados_ocp
+    #  ocp_nlp.cost = acados_ocp.cost.__dict__
+    #  ocp_nlp.constraints = acados_ocp.constraints.__dict__
+    #  ocp_nlp.solver_config = acados_ocp.solver_config.__dict__
+    #  ocp_nlp.dims = acados_ocp.dims.__dict__
+    #  ocp_nlp = ocp_nlp.__dict__
+
+    ocp_nlp_json = dict2json(ocp_nlp_dict)
+
+    with open(json_file, 'w') as f:
+        json.dump(ocp_nlp_json, f, default=np_array_to_list)
+
+def load_ocp_solver(json_file='acados_ocp_nlp.json'):
+    # Load acados_ocp_nlp structure description
+    ocp_layout = get_ocp_nlp_layout()
+
+    with open(json_file, 'r') as f:
+        ocp_nlp_json = json.load(f)
+
+    ocp_nlp_dict = json2dict(ocp_nlp_json, ocp_nlp_json['dims'])
+
+    # Instantiate acados_ocp_nlp object
+    acados_ocp = acados_ocp_nlp()
+
+    # load class dict
+    acados_ocp.__dict__ = ocp_nlp_dict
+
+    # laod class attributes dict, dims, constraints, ecc
+    for acados_struct, v  in ocp_layout.items():
+        # skip non dict attributes
+        if not isinstance(v, dict): continue
+        setattr(acados_ocp, acados_struct, ocp_nlp_as_object(ocp_nlp_dict[acados_struct]))
+
+    #  acados_ocp = ocp_nlp_as_object(ocp_nlp_dict)
+    #  acados_ocp.cost = ocp_nlp_as_object(acados_ocp.cost)
+    #  acados_ocp.constraints = ocp_nlp_as_object(acados_ocp.constraints)
+    #  acados_ocp.solver_config = ocp_nlp_as_object(acados_ocp.solver_config)
+    #  acados_ocp.dims = ocp_nlp_as_object(acados_ocp.dims)
+
+    return acados_ocp
+
+def generate_solvers(acados_ocp, model, con_h=None, con_hN=None, con_p=None, con_pN=None):
 
     model = acados_ocp.model
     name = model.name
@@ -138,11 +157,19 @@
     # make dims consistent
     make_ocp_dims_consistent(acados_ocp)
 
-    # get tera renderer
-    tera_path = get_tera()
-
-    # generate external functions
-    if acados_ocp.solver_options.integrator_type == 'ERK':
+    acados_ocp = ocp_nlp_as_object(ocp_nlp_dict)
+    acados_ocp.cost = ocp_nlp_as_object(acados_ocp.cost)
+    acados_ocp.constraints = ocp_nlp_as_object(acados_ocp.constraints)
+    acados_ocp.solver_config = ocp_nlp_as_object(acados_ocp.solver_config)
+    acados_ocp.dims = ocp_nlp_as_object(acados_ocp.dims)
+
+    # setting up loader and environment
+    acados_path = os.path.dirname(os.path.abspath(__file__))
+
+    template_glob = acados_path + '/c_templates_tera/*'
+    acados_template_path = acados_path + '/c_templates_tera'
+
+    if acados_ocp.solver_config.integrator_type == 'ERK':
         # explicit model -- generate C code
         generate_c_code_explicit_ode(model)
     else:
@@ -150,13 +177,10 @@
         opts = dict(generate_hess=1)
         generate_c_code_implicit_ode(model, opts)
 
-    if acados_ocp.constraints.constr_type == 'BGP' and acados_ocp.dims.nphi > 0:
-        # nonlinear part of nonlinear constraints
-        generate_c_code_constraint(acados_ocp.con_phi, name)
-    elif acados_ocp.constraints.constr_type  == 'BGH' and acados_ocp.dims.nh > 0:
-        generate_c_code_constraint(acados_ocp.con_h, name)
-
-    if acados_ocp.constraints.constr_type_e  == 'BGP' and acados_ocp.dims.nphi_e > 0:
+    if con_p is not None and con_h is None:
+        raise Exception('h constraint is missing!')
+
+    if con_h is not None:
         # nonlinear part of nonlinear constraints
         generate_c_code_constraint_e(acados_ocp.con_phi_e, name)
     elif acados_ocp.constraints.constr_type_e  == 'BGH' and acados_ocp.dims.nh_e > 0:
@@ -200,299 +224,12 @@
 
     with open(json_file, 'w') as f:
         json.dump(ocp_nlp, f, default=np_array_to_list, indent=4, sort_keys=True)
->>>>>>> 7a8af5ce
 
     with open(json_file, 'r') as f:
         ocp_nlp_json = json.load(f)
 
     ocp_nlp_dict = json2dict(ocp_nlp_json, ocp_nlp_json['dims'])
 
-<<<<<<< HEAD
-    # Instantiate acados_ocp_nlp object
-    acados_ocp = acados_ocp_nlp()
-
-    # load class dict
-    acados_ocp.__dict__ = ocp_nlp_dict
-
-    # laod class attributes dict, dims, constraints, ecc
-    for acados_struct, v  in ocp_layout.items():
-        # skip non dict attributes
-        if not isinstance(v, dict): continue
-        setattr(acados_ocp, acados_struct, ocp_nlp_as_object(ocp_nlp_dict[acados_struct]))
-
-    #  acados_ocp = ocp_nlp_as_object(ocp_nlp_dict)
-    #  acados_ocp.cost = ocp_nlp_as_object(acados_ocp.cost)
-    #  acados_ocp.constraints = ocp_nlp_as_object(acados_ocp.constraints)
-    #  acados_ocp.solver_config = ocp_nlp_as_object(acados_ocp.solver_config)
-    #  acados_ocp.dims = ocp_nlp_as_object(acados_ocp.dims)
-
-    return acados_ocp
-
-def generate_solvers(acados_ocp, model, con_h=None, con_hN=None, con_p=None, con_pN=None):
-    USE_TERA = 0 # EXPERIMENTAL: use Tera standalone parser instead of Jinja2
-
-    # setting up loader and environment
-    acados_path = os.path.dirname(os.path.abspath(__file__))
-    if USE_TERA == 0:
-        file_loader = FileSystemLoader(acados_path + '/c_templates')
-        env = Environment(loader = file_loader)
-    else:
-        template_glob = acados_path + '/c_templates_tera/*'
-        acados_template_path = acados_path + '/c_templates_tera'
-
-    if acados_ocp.solver_config.integrator_type == 'ERK':
-        # explicit model -- generate C code
-        generate_c_code_explicit_ode(model)
-    else:
-        # implicit model -- generate C code
-        opts = dict(generate_hess=1)
-        generate_c_code_implicit_ode(model, opts)
-
-    if con_p is not None and con_h is None:
-        raise Exception('h constraint is missing!')
-
-    if con_h is not None:
-        # nonlinear part of nonlinear constraints
-        generate_c_code_constraint(con_h, '_h_constraint')
-
-    if con_p is not None:
-        # convex part of nonlinear constraints
-        generate_c_code_constraint(con_p, '_p_constraint')
-
-    # check render arguments
-    check_ra(acados_ocp)
-
-    # create c_generated_code folder
-    if not os.path.exists('c_generated_code'):
-        os.mkdir('c_generated_code')
-
-    if USE_TERA == 0:
-        # render source template
-        template = env.get_template('main.in.c')
-        output = template.render(ocp=acados_ocp)
-        # output file
-        out_file = open('./c_generated_code/main_' + model.name + '.c', 'w+')
-        out_file.write(output)
-    else:
-        os.chdir('c_generated_code')
-        # render source template
-        template_file = 'main.in.c'
-        out_file = 'main_' + model.name + '.c'
-        # output file
-        os_cmd = 't_renderer ' + "\"" + template_glob + "\"" + ' ' + "\"" \
-                + template_file + "\"" + ' ' + "\"" + '../' + json_file + \
-                "\"" + ' ' + "\"" + out_file + "\""
-
-        os.system(os_cmd)
-        os.chdir('..')
-
-    if USE_TERA == 0:
-        # render source template
-        template = env.get_template('acados_solver.in.c')
-        output = template.render(ocp=acados_ocp)
-        # output file
-        out_file = open('./c_generated_code/acados_solver_' + model.name + '.c', 'w+')
-        out_file.write(output)
-    else:
-        os.chdir('c_generated_code')
-        # render source template
-        template_file = 'acados_solver.in.c'
-        out_file = 'acados_solver_' + model.name + '.c'
-        # output file
-        os_cmd = 't_renderer ' + "\"" + template_glob + "\"" + ' ' + "\"" \
-                + template_file + "\"" + ' ' + "\"" + '../' + json_file + \
-                "\"" + ' ' + "\"" + out_file + "\""
-
-        os.system(os_cmd)
-        os.chdir('..')
-
-    if USE_TERA == 0:
-        # render source template
-        template = env.get_template('acados_solver.in.h')
-        output = template.render(ocp=acados_ocp)
-        # output file
-        out_file = open('./c_generated_code/acados_solver_' + model.name + '.h', 'w+')
-        out_file.write(output)
-    else:
-        os.chdir('c_generated_code')
-        # render source template
-        template_file = 'acados_solver.in.h'
-        out_file = 'acados_solver_' + model.name + '.h'
-        # output file
-        os_cmd = 't_renderer ' + "\"" + template_glob + "\"" + ' ' + "\"" \
-                + template_file + "\"" + ' ' + "\"" + '../' + json_file + \
-                "\"" + ' ' + "\"" + out_file + "\""
-
-        os.system(os_cmd)
-        os.chdir('..')
-
-    if USE_TERA == 0:
-        # render source template
-        template = env.get_template('acados_sim_solver.in.c')
-        output = template.render(ocp=acados_ocp)
-        # output file
-        out_file = open('./c_generated_code/acados_sim_solver_' + model.name + '.c', 'w+')
-        out_file.write(output)
-    else:
-        os.chdir('c_generated_code')
-        # render source template
-        template_file = 'acados_sim_solver.in.c'
-        out_file = 'acados_sim_solver_' + model.name + '.c'
-        # output file
-        os_cmd = 't_renderer ' + "\"" + template_glob + "\"" + ' ' + "\"" \
-                + template_file + "\"" + ' ' + "\"" + '../' + json_file + \
-                "\"" + ' ' + "\"" + out_file + "\""
-
-        os.system(os_cmd)
-        os.chdir('..')
-
-    if USE_TERA == 0:
-        # render source template
-        template = env.get_template('acados_sim_solver.in.h')
-        output = template.render(ocp=acados_ocp)
-        # output file
-        out_file = open('./c_generated_code/acados_sim_solver_' + model.name + '.h', 'w+')
-        out_file.write(output)
-    else:
-        os.chdir('c_generated_code')
-        # render source template
-        template_file = 'acados_solver.in.h'
-        out_file = 'acados_solver_' + model.name + '.h'
-        # output file
-        os_cmd = 't_renderer ' + "\"" + template_glob + "\"" + ' ' + "\"" \
-                + template_file + "\"" + ' ' + "\"" + '../' + json_file + \
-                "\"" + ' ' + "\"" + out_file + "\""
-
-        os.system(os_cmd)
-        os.chdir('..')
-
-    if USE_TERA == 0:
-        # render header templates
-        template = env.get_template('model.in.h')
-        output = template.render(ocp=acados_ocp)
-        # output file
-        out_file = open('./c_generated_code/' + model.name + '_model/' + model.name + '_model.h', 'w+')
-        out_file.write(output)
-    else:
-        os.chdir('c_generated_code/' + model.name + '_model/')
-        # render source template
-        template_file = 'model.in.h'
-        out_file = model.name + '_model.h'
-        # output file
-        os_cmd = 't_renderer ' + "\"" + template_glob + "\"" + ' ' + "\"" \
-                + template_file + "\"" + ' ' + "\"" + '../../' + json_file + \
-                "\"" + ' ' + "\"" + out_file + "\""
-
-        os.system(os_cmd)
-        os.chdir('../..')
-
-    if acados_ocp.dims.npd > 0:
-        if USE_TERA == 0:
-            # render header templates
-            template = env.get_template('p_constraint.in.h')
-            output = template.render(ocp=acados_ocp)
-            # output file
-            out_file = open('./c_generated_code/' + acados_ocp.con_p_name + '_p_constraint/' + acados_ocp.con_p_name + '_p_constraint.h', 'w+')
-            out_file.write(output)
-        else:
-            os.chdir('c_generated_code/' + acados_ocp.con_p_name + '_p_constraint/')
-            # render source template
-            template_file = 'p_constraint.in.h'
-            out_file = acados_ocp.con_p_name + '_p_constraint.h'
-            # output file
-            os_cmd = 't_renderer ' + "\"" + template_glob + "\"" + ' ' + "\"" \
-                    + template_file + "\"" + ' ' + "\"" + '../../' + json_file + \
-                    "\"" + ' ' + "\"" + out_file + "\""
-
-            os.system(os_cmd)
-            os.chdir('../..')
-
-    if acados_ocp.dims.nh > 0:
-        if USE_TERA == 0:
-            # render header templates
-            template = env.get_template('h_constraint.in.h')
-            output = template.render(ocp=acados_ocp)
-            # output file
-            out_file = open('./c_generated_code/' + acados_ocp.con_h_name + '_h_constraint/' + acados_ocp.con_h_name + '_h_constraint.h', 'w+')
-            out_file.write(output)
-        else:
-            os.chdir('c_generated_code/' + acados_ocp.con_h_name + '_h_constraint/')
-            # render source template
-            template_file = 'h_constraint.in.h'
-            out_file = acados_ocp.con_h_name + '_h_constraint.h'
-            # output file
-            os_cmd = 't_renderer ' + "\"" + template_glob + "\"" + ' ' + "\"" \
-                    + template_file + "\"" + ' ' + "\"" + '../../' + json_file + \
-                    "\"" + ' ' + "\"" + out_file + "\""
-
-            os.system(os_cmd)
-            os.chdir('../..')
-
-    if USE_TERA == 0:
-        # render Makefile template
-        template = env.get_template('Makefile.in')
-        output = template.render(ocp=acados_ocp)
-
-        # output file
-        out_file = open('./c_generated_code/Makefile', 'w+')
-        out_file.write(output)
-    else:
-        os.chdir('c_generated_code/')
-        # render source template
-        template_file = 'Makefile.in'
-        out_file = 'Makefile'
-        # output file
-        os_cmd = 't_renderer ' + "\"" + template_glob + "\"" + ' ' + "\"" \
-                + template_file + "\"" + ' ' + "\"" + '../' + json_file + \
-                "\"" + ' ' + "\"" + out_file + "\""
-
-        os.system(os_cmd)
-        os.chdir('..')
-
-    if USE_TERA == 0:
-        # render S-Function template
-        template = env.get_template('acados_solver_sfun.in.c')
-        output = template.render(ocp=acados_ocp)
-
-        # output file
-        out_file = open('./c_generated_code/acados_solver_sfunction_'  + model.name + '.c', 'w+')
-        out_file.write(output)
-    else:
-        os.chdir('c_generated_code/')
-        # render source template
-        template_file = 'acados_solver_sfun.in.c'
-        out_file = 'acados_solver_sfunction_'  + model.name + '.c'
-        # output file
-        os_cmd = 't_renderer ' + "\"" + template_glob + "\"" + ' ' + "\"" \
-                + template_file + "\"" + ' ' + "\"" + '../' + json_file + \
-                "\"" + ' ' + "\"" + out_file + "\""
-
-        os.system(os_cmd)
-        os.chdir('..')
-
-    if USE_TERA == 0:
-        # render MATLAB make script
-        template = env.get_template('make_sfun.in.m')
-        output = template.render(ocp=acados_ocp)
-
-        # output file
-        out_file = open('./c_generated_code/make_sfun.m', 'w+')
-        out_file.write(output)
-    else:
-        os.chdir('c_generated_code/')
-        # render source template
-        template_file = 'make_sfun.in.m'
-        out_file = 'acados_solver_sfun.in.c'
-        # output file
-        os_cmd = 't_renderer ' + "\"" + template_glob + "\"" + ' ' + "\"" \
-                + template_file + "\"" + ' ' + "\"" + '../' + json_file + \
-                "\"" + ' ' + "\"" + out_file + "\""
-
-        os.system(os_cmd)
-        os.chdir('..')
-
-    # make
-=======
     # setting up loader and environment
     template_glob = os.path.join(
         ACADOS_PATH,
@@ -629,231 +366,11 @@
         render_template(in_file, out_file, template_dir)
 
     ## Compile solver
->>>>>>> 7a8af5ce
     os.chdir('c_generated_code')
     os.system('make')
     os.system('make shared_lib')
     os.chdir('..')
 
-<<<<<<< HEAD
     ocp_solver = acados_ocp_solver(acados_ocp, 'c_generated_code/libacados_ocp_solver_' + model.name + '.so')
     sim_solver = acados_sim_solver(acados_ocp, 'c_generated_code/libacados_sim_solver_' + model.name + '.so')
-    return ocp_solver, sim_solver
-=======
-    ## Load solver
-    solver = acados_solver(
-        acados_ocp,
-        'c_generated_code/libacados_solver_{model_name}.so'.format(model_name=model.name)
-    )
-    return solver
-
-class acados_solver:
-    def __init__(self, acados_ocp, shared_lib):
-        self.shared_lib = CDLL(shared_lib)
-        self.shared_lib.acados_create()
-
-        self.shared_lib.acados_get_nlp_opts.restype = c_void_p
-        self.nlp_opts = self.shared_lib.acados_get_nlp_opts()
-
-        self.shared_lib.acados_get_nlp_dims.restype = c_void_p
-        self.nlp_dims = self.shared_lib.acados_get_nlp_dims()
-
-        self.shared_lib.acados_get_nlp_config.restype = c_void_p
-        self.nlp_config = self.shared_lib.acados_get_nlp_config()
-
-        self.shared_lib.acados_get_nlp_out.restype = c_void_p
-        self.nlp_out = self.shared_lib.acados_get_nlp_out()
-
-        self.shared_lib.acados_get_nlp_in.restype = c_void_p
-        self.nlp_in = self.shared_lib.acados_get_nlp_in()
-
-        self.shared_lib.acados_get_nlp_solver.restype = c_void_p
-        self.nlp_solver = self.shared_lib.acados_get_nlp_solver()
-
-        self.acados_ocp = acados_ocp
-
-    def cost_set(self, stage_, field_, value_):
-        # cast value_ to avoid conversion issues
-        value_ = value_.astype(float)
-
-        field = field_
-        field = field.encode('utf-8')
-
-        stage = c_int(stage_)
-        self.shared_lib.ocp_nlp_cost_dims_get_from_attr.argtypes = \
-            [c_void_p, c_void_p, c_void_p, c_int, c_char_p, POINTER(c_int)]
-        self.shared_lib.ocp_nlp_cost_dims_get_from_attr.restype = c_int
-
-        dims = np.ascontiguousarray(np.zeros((2,)), dtype=np.intc)
-        dims_data = cast(dims.ctypes.data, POINTER(c_int))
-
-        self.shared_lib.ocp_nlp_cost_dims_get_from_attr(self.nlp_config, \
-            self.nlp_dims, self.nlp_out, stage_, field, dims_data)
-
-        value_shape = value_.shape
-        if len(value_shape) == 1:
-            value_shape = (value_shape[0], 0)
-         
-        if value_shape != tuple(dims): 
-            raise Exception('acados_solver.set(): mismatching dimension', \
-                ' for field "{}" with dimension {} (you have {})'.format( \
-                field_, tuple(dims), value_shape))
-
-        value_data = cast(value_.ctypes.data, POINTER(c_double))
-        value_data_p = cast((value_data), c_void_p)
-
-        self.shared_lib.ocp_nlp_cost_model_set.argtypes = \
-            [c_void_p, c_void_p, c_void_p, c_int, c_char_p, c_void_p]
-        self.shared_lib.ocp_nlp_cost_model_set(self.nlp_config, \
-            self.nlp_dims, self.nlp_in, stage, field, value_data_p);
-
-    def constraints_set(self, stage_, field_, value_):
-        # cast value_ to avoid conversion issues
-        value_ = value_.astype(float)
-
-        field = field_
-        field = field.encode('utf-8')
-
-        stage = c_int(stage_)
-        self.shared_lib.ocp_nlp_constraint_dims_get_from_attr.argtypes = \
-            [c_void_p, c_void_p, c_void_p, c_int, c_char_p, POINTER(c_int)]
-        self.shared_lib.ocp_nlp_constraint_dims_get_from_attr.restype = c_int
-
-        dims = np.ascontiguousarray(np.zeros((2,)), dtype=np.intc)
-        dims_data = cast(dims.ctypes.data, POINTER(c_int))
-
-        self.shared_lib.ocp_nlp_constraint_dims_get_from_attr(self.nlp_config, \
-            self.nlp_dims, self.nlp_out, stage_, field, dims_data)
-         
-        value_shape = value_.shape
-        if len(value_shape) == 1:
-            value_shape = (value_shape[0], 0)
-
-        if value_shape != tuple(dims): 
-            raise Exception('acados_solver.set(): mismatching dimension' \
-                ' for field "{}" with dimension {} (you have {})'.format(field_, tuple(dims), value_shape))
-
-        value_data = cast(value_.ctypes.data, POINTER(c_double))
-        value_data_p = cast((value_data), c_void_p)
-
-        self.shared_lib.ocp_nlp_constraints_model_set.argtypes = \
-            [c_void_p, c_void_p, c_void_p, c_int, c_char_p, c_void_p]
-        self.shared_lib.ocp_nlp_constraints_model_set(self.nlp_config, \
-            self.nlp_dims, self.nlp_in, stage, field, value_data_p);
-
-
-    def solve(self):
-        status = self.shared_lib.acados_solve()
-        return status
-
-    def get_stats(self, field_):
-        fields = ['time_tot']
-        field = field_
-        field = field.encode('utf-8')
-        if (field_ not in fields):
-            raise Exception("acados_solver: {} is not a valid key for method `set(value)`.\
-                    \n Possible values are {}. Exiting.".format(fields, fields))
-        out = np.ascontiguousarray(np.zeros((1,)), dtype=np.float64)
-        out_data = cast(out.ctypes.data, POINTER(c_double))
-
-        self.shared_lib.ocp_nlp_get.argtypes = [c_void_p, c_void_p, c_char_p, c_void_p]
-        self.shared_lib.ocp_nlp_get(self.nlp_config, self.nlp_solver, field, out_data);
-
-        return out
-
-    def get(self, stage_, field_):
-
-        out_fields = ['x', 'u', 'z']
-        field = field_
-        field = field.encode('utf-8')
-
-        if (field_ not in out_fields):
-            raise Exception("acados_solver: {} is not a valid key for method `set(value)`.\
-                    \n Possible values are {}. Exiting.".format(out_fields))
-
-        self.shared_lib.ocp_nlp_dims_get_from_attr.argtypes = \
-            [c_void_p, c_void_p, c_void_p, c_int, c_char_p]
-        self.shared_lib.ocp_nlp_dims_get_from_attr.restype = c_int
-
-        dims = self.shared_lib.ocp_nlp_dims_get_from_attr(self.nlp_config, \
-            self.nlp_dims, self.nlp_out, stage_, field)
-
-        out = np.ascontiguousarray(np.zeros((dims,)), dtype=np.float64)
-        out_data = cast(out.ctypes.data, POINTER(c_double))
-
-        self.shared_lib.ocp_nlp_out_get.argtypes = \
-            [c_void_p, c_void_p, c_void_p, c_int, c_char_p, c_void_p]
-        self.shared_lib.ocp_nlp_out_get(self.nlp_config, \
-            self.nlp_dims, self.nlp_out, stage_, field, out_data)
-
-        # out = cast((out), POINTER(c_double))
-
-        return out
-
-
-    # Note: this function should not be used anymore, better use cost_set, constraints_set
-    def set(self, stage_, field_, value_):
-
-        cost_fields = ['y_ref', 'yref']
-        constraints_fields = ['lbx', 'ubx', 'lbu', 'ubu']
-        out_fields = ['x', 'u']
-
-        # cast value_ to avoid conversion issues
-        value_ = value_.astype(float)
-
-        field = field_
-        field = field.encode('utf-8')
-
-        stage = c_int(stage_)
-
-        # treat parameters separately
-        if field_ is 'p':
-            # not setting parameters
-            self.shared_lib.acados_update_params.argtypes = [c_int, POINTER(c_double)]
-            self.shared_lib.acados_update_params.restype = c_int
-            value_data = cast(value_.ctypes.data, POINTER(c_double))
-            self.shared_lib.acados_update_params(stage, value_data, value_.shape[0])
-        else:
-            if (field_ not in constraints_fields) and \
-                    (field_ not in cost_fields) and (field_ not in out_fields):
-                raise Exception("acados_solver: {} is not a valid key for method `set(value)`.\
-                    \nPossible values are {} and {}. Exiting.".format(field, \
-                    cost_fields, constraints_fields, out_fields))
-
-            self.shared_lib.ocp_nlp_dims_get_from_attr.argtypes = \
-                [c_void_p, c_void_p, c_void_p, c_int, c_char_p]
-            self.shared_lib.ocp_nlp_dims_get_from_attr.restype = c_int
-
-            dims = self.shared_lib.ocp_nlp_dims_get_from_attr(self.nlp_config, \
-                self.nlp_dims, self.nlp_out, stage_, field)
-
-            if value_.shape[0] != dims:
-                msg = 'acados_solver.set(): mismatching dimension for field "{}"'.format(field_)
-                msg += 'with dimension {} (you have {})'.format(dims, value_.shape[0])
-                raise Exception(msg)
-
-            value_data = cast(value_.ctypes.data, POINTER(c_double))
-            value_data_p = cast((value_data), c_void_p)
-
-            if field_ in constraints_fields:
-                self.shared_lib.ocp_nlp_constraints_model_set.argtypes = \
-                    [c_void_p, c_void_p, c_void_p, c_int, c_char_p, c_void_p]
-                self.shared_lib.ocp_nlp_constraints_model_set(self.nlp_config, \
-                    self.nlp_dims, self.nlp_in, stage, field, value_data_p)
-            elif field_ in cost_fields:
-                self.shared_lib.ocp_nlp_cost_model_set.argtypes = \
-                    [c_void_p, c_void_p, c_void_p, c_int, c_char_p, c_void_p]
-                self.shared_lib.ocp_nlp_cost_model_set(self.nlp_config, \
-                    self.nlp_dims, self.nlp_in, stage, field, value_data_p)
-            elif field_ in out_fields:
-                self.shared_lib.ocp_nlp_out_set.argtypes = \
-                    [c_void_p, c_void_p, c_void_p, c_int, c_char_p, c_void_p]
-                self.shared_lib.ocp_nlp_out_set(self.nlp_config, \
-                    self.nlp_dims, self.nlp_out, stage, field, value_data_p)
-
-        return
-
-    def __del__(self):
-        self.shared_lib.acados_free()
-
->>>>>>> 7a8af5ce
+    return ocp_solver, sim_solver